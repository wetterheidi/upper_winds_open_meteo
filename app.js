let map;
let weatherData = null;
let lastLat = null;
let lastLng = null;
let lastAltitude = null;
let currentMarker = null;
let lastModelRun = null;
let landingPatternPolygon = null;
let secondlandingPatternPolygon = null; 
let thirdLandingPatternLine = null;
let landingWindDir = null;


// Update model run info in menu
function updateModelRunInfo() {
    const modelRunInfo = document.getElementById('modelRunInfo');
    const modelSelect = document.getElementById('modelSelect');
    if (modelRunInfo && lastModelRun) {
        const model = modelSelect.value;
        modelRunInfo.innerHTML = `Model: ${model.replace('_', ' ').toUpperCase()}<br> Run: ${lastModelRun}`;
    }
    // Activate this to switch to local time for model run info and modify function to async function
    /*if (modelRunInfo && lastModelRun) {
        const model = modelSelect.value;
        const timeZone = document.querySelector('input[name="timeZone"]:checked')?.value || 'Z';
        const displayTime = timeZone === 'Z' || !lastLat || !lastLng
            ? lastModelRun
            : await Utils.formatLocalTime(lastModelRun.replace(' ', 'T') + ':00Z', lastLat, lastLng);
        modelRunInfo.innerHTML = `Model: ${model.replace('_', ' ').toUpperCase()}<br> Run: ${displayTime}`;
    }*/
}

function updateReferenceLabels() {
    const refLevel = document.querySelector('input[name="refLevel"]:checked')?.value || 'AGL';
    console.log('Updating labels to refLevel:', refLevel);
    const meanWindResult = document.getElementById('meanWindResult');
    if (meanWindResult && meanWindResult.innerHTML) {
        const currentText = meanWindResult.innerHTML;
        const updatedText = currentText.replace(/\((\d+)-(\d+) m [A-Za-z]+\)/, `($1-$2 m ${refLevel})`);
        meanWindResult.innerHTML = updatedText;
    }
}

function getTemperatureUnit() {
    return document.querySelector('input[name="temperatureUnit"]:checked')?.value || 'C';
}

function getHeightUnit() {
    return document.querySelector('input[name="heightUnit"]:checked')?.value || 'm';
}

function updateHeightUnitLabels() {
    const heightUnit = getHeightUnit();
    const refLevel = document.querySelector('input[name="refLevel"]:checked')?.value || 'AGL';
    const stepLabel = document.querySelector('#controls-row label[for="interpStepSelect"]');
    stepLabel.textContent = `Step (${heightUnit}):`;

    const meanWindResult = document.getElementById('meanWindResult');
    if (meanWindResult && meanWindResult.innerHTML) {
        const currentText = meanWindResult.innerHTML;
        const regex = /\((\d+)-(\d+) m\b[^)]*\)/;
        if (regex.test(currentText)) {
            const [_, lower, upper] = currentText.match(regex);
            const newLower = Utils.convertHeight(parseFloat(lower), heightUnit);
            const newUpper = Utils.convertHeight(parseFloat(upper), heightUnit);
            meanWindResult.innerHTML = currentText.replace(regex, `(${Math.round(newLower)}-${Math.round(newUpper)} ${heightUnit} ${refLevel})`);
        }
    }

    const lowerLabel = document.querySelector('label[for="lowerLimit"]');
    const upperLabel = document.querySelector('label[for="upperLimit"]');
    lowerLabel.textContent = `Lower Limit (${heightUnit}):`;
    upperLabel.textContent = `Upper Limit (${heightUnit}):`;
}

function getWindSpeedUnit() {
    return document.querySelector('input[name="windUnit"]:checked')?.value || 'kt';
}

function updateWindUnitLabels() {
    const windSpeedUnit = getWindSpeedUnit();
    const meanWindResult = document.getElementById('meanWindResult');
    if (meanWindResult && meanWindResult.innerHTML) {
        const currentText = meanWindResult.innerHTML;
        const regex = /: (\d+(?:\.\d+)?)\s*([a-zA-Z\/]+)$/; // Match after colon and degrees
        if (regex.test(currentText)) {
            const [_, speedValue, currentUnit] = currentText.match(regex);
            const numericSpeed = parseFloat(speedValue);
            if (!isNaN(numericSpeed)) {
                const newSpeed = Utils.convertWind(numericSpeed, windSpeedUnit, currentUnit);
                const formattedSpeed = newSpeed === 'N/A' ? 'N/A' : (windSpeedUnit === 'bft' ? Math.round(newSpeed) : newSpeed.toFixed(1));
                meanWindResult.innerHTML = currentText.replace(regex, `: ${formattedSpeed} ${windSpeedUnit}`);
            }
        }
    }
}

async function getDisplayTime(utcTimeStr) {
    const timeZone = document.querySelector('input[name="timeZone"]:checked')?.value || 'Z';
    if (timeZone === 'Z' || !lastLat || !lastLng) {
        return Utils.formatTime(utcTimeStr); // Synchronous
    } else {
        return await Utils.formatLocalTime(utcTimeStr, lastLat, lastLng); // Async
    }
}

// Initialize the map and center it on the user's location if available
function initMap() {
    const defaultCenter = [48.0179, 11.1923];
    const defaultZoom = 10;

    map = L.map('map');
    map.setView(defaultCenter, defaultZoom);

    // Define base layers
    const baseMaps = {
        "OpenStreetMap": L.tileLayer('https://{s}.tile.openstreetmap.org/{z}/{x}/{y}.png', {
            maxZoom: 19,
            attribution: '© <a href="https://www.openstreetmap.org/copyright">OpenStreetMap</a> contributors'
        }),
        "OpenTopoMap": L.tileLayer('https://{s}.tile.opentopomap.org/{z}/{x}/{y}.png', {
            maxZoom: 17,
            attribution: 'Map data: © <a href="https://www.openstreetmap.org/copyright">OpenStreetMap</a> contributors, SRTM | Map style: © <a href="https://opentopomap.org">OpenTopoMap</a> (CC-BY-SA)'
        }),
        "Esri Satellite": L.tileLayer('https://server.arcgisonline.com/ArcGIS/rest/services/World_Imagery/MapServer/tile/{z}/{y}/{x}', {
            maxZoom: 19,
            attribution: 'Tiles © Esri — Source: Esri, i-cubed, USDA, USGS, AEX, GeoEye, Getmapping, Aerogrid, IGN, IGP, UPR-EGP, and the GIS User Community'
        }),
        "Esri Street": L.tileLayer('https://server.arcgisonline.com/ArcGIS/rest/services/World_Street_Map/MapServer/tile/{z}/{y}/{x}', {
            maxZoom: 19,
            attribution: 'Tiles &copy; Esri &mdash; Source: Esri, i-cubed, USDA, USGS, AEX, GeoEye, Getmapping, Aerogrid, IGN, IGP, UPR-EGP, and the GIS User Community'
        }),
        "Esri Topo": L.tileLayer('https://server.arcgisonline.com/ArcGIS/rest/services/World_Topo_Map/MapServer/tile/{z}/{y}/{x}', {
            maxZoom: 19,
            attribution: 'Tiles &copy; Esri &mdash; Source: Esri, i-cubed, USDA, USGS, AEX, GeoEye, Getmapping, Aerogrid, IGN, IGP, UPR-EGP, and the GIS User Community'
        })
    };

<<<<<<< HEAD
    // Set OpenTopoMap as the default layer
=======
    // Add default layer (e.g., OpenTopoMap)
>>>>>>> a72c7fb0
    baseMaps["Esri Street"].addTo(map);

    // Add layer control
    L.control.layers(baseMaps).addTo(map);

    // Custom icon setup
    const customIcon = L.icon({
        iconUrl: 'favicon.ico',
        iconSize: [32, 32],
        iconAnchor: [16, 32],
        popupAnchor: [0, -32],
        shadowUrl: 'https://cdnjs.cloudflare.com/ajax/libs/leaflet/1.9.4/images/marker-shadow.png',
        shadowSize: [41, 41],
        shadowAnchor: [13, 32]
    });

    // Initial marker setup with draggable option
    const initialAltitude = 'N/A';
    const initialPopup = L.popup({ offset: [0, 10] })
        .setLatLng(defaultCenter)
        .setContent(`Lat: ${defaultCenter[0].toFixed(4)}<br>Lng: ${defaultCenter[1].toFixed(4)}<br>Alt: ${initialAltitude}`);
    currentMarker = L.marker(defaultCenter, {
        icon: customIcon,
        draggable: true // Enable dragging
    })
        .bindPopup(initialPopup)
        .addTo(map)
        .openPopup();

    // Add dragend event listener
    currentMarker.on('dragend', async (e) => {
        const marker = e.target;
        const position = marker.getLatLng();
        lastLat = position.lat;
        lastLng = position.lng;
        lastAltitude = await getAltitude(lastLat, lastLng);

        // Update popup content
        const popupContent = `Lat: ${lastLat.toFixed(4)}<br>Lng: ${lastLng.toFixed(4)}<br>Alt: ${lastAltitude}m`;
        marker.setPopupContent(popupContent).openPopup();

        recenterMap();

        // Fetch weather data for new position
        document.getElementById('info').innerHTML = `Fetching weather and models...`;
        const availableModels = await checkAvailableModels(lastLat, lastLng);
        if (availableModels.length > 0) {
            await fetchWeather(lastLat, lastLng);
            updateModelRunInfo();
            if (lastAltitude !== 'N/A') calculateMeanWind();
        } else {
            document.getElementById('info').innerHTML = `No models available.`;
        }
    });

    recenterMap();

    // Geolocation handling
    if (navigator.geolocation) {
        navigator.geolocation.getCurrentPosition(
            async (position) => {
                const userCoords = [position.coords.latitude, position.coords.longitude];
                map.setView(userCoords, defaultZoom);

                if (currentMarker) currentMarker.remove();
                lastLat = position.coords.latitude;
                lastLng = position.coords.longitude;
                lastAltitude = await getAltitude(lastLat, lastLng);

                const popup = L.popup({ offset: [0, 10] })
                    .setLatLng(userCoords)
                    .setContent(`Lat: ${lastLat.toFixed(4)}<br>Lng: ${lastLng.toFixed(4)}<br>Alt: ${lastAltitude}m`);
                currentMarker = L.marker(userCoords, {
                    icon: customIcon,
                    draggable: true // Enable dragging for geolocation marker
                })
                    .bindPopup(popup)
                    .addTo(map)
                    .openPopup();

                // Add dragend event for geolocation marker
                currentMarker.on('dragend', async (e) => {
                    const marker = e.target;
                    const position = marker.getLatLng();
                    lastLat = position.lat;
                    lastLng = position.lng;
                    lastAltitude = await getAltitude(lastLat, lastLng);

                    const popupContent = `Lat: ${lastLat.toFixed(4)}<br>Lng: ${lastLng.toFixed(4)}<br>Alt: ${lastAltitude}m`;
                    marker.setPopupContent(popupContent).openPopup();

                    recenterMap();

                    document.getElementById('info').innerHTML = `Fetching weather and models...`;
                    const availableModels = await checkAvailableModels(lastLat, lastLng);
                    if (availableModels.length > 0) {
                        await fetchWeather(lastLat, lastLng);
                        updateModelRunInfo();
                        if (lastAltitude !== 'N/A') calculateMeanWind();
                        updateLandingPattern();
                    } else {
                        document.getElementById('info').innerHTML = `No models available.`;
                    }
                });

                recenterMap();

                document.getElementById('info').innerHTML = `Fetching weather and models...`;
                const availableModels = await checkAvailableModels(lastLat, lastLng);
                if (availableModels.length > 0) {
                    await fetchWeather(lastLat, lastLng);
                    updateModelRunInfo();
                    if (weatherData && lastAltitude !== 'N/A') calculateMeanWind();
                } else {
                    document.getElementById('info').innerHTML = `No models available.`;
                }
            },
            async (error) => {
                console.warn(`Geolocation error: ${error.message}`);
                Utils.handleError('Unable to retrieve your location. Using default location.');
                lastLat = defaultCenter[0];
                lastLng = defaultCenter[1];
                lastAltitude = await getAltitude(lastLat, lastLng);
                const popup = L.popup({ offset: [0, 10] })
                    .setLatLng(defaultCenter)
                    .setContent(`Lat: ${lastLat.toFixed(4)}<br>Lng: ${lastLng.toFixed(4)}<br>Alt: ${lastAltitude}m`);
                if (currentMarker) {
                    currentMarker.setPopupContent(popup.getContent()).openPopup();
                }
                recenterMap();

                document.getElementById('info').innerHTML = `Fetching weather and models...`;
                const availableModels = await checkAvailableModels(lastLat, lastLng);
                if (availableModels.length > 0) {
                    await fetchWeather(lastLat, lastLng);
                    updateModelRunInfo();
                    await updateWeatherDisplay(0);
                    if (lastAltitude !== 'N/A') calculateMeanWind();
                } else {
                    document.getElementById('info').innerHTML = `No models available.`;
                }
            },
            { enableHighAccuracy: true, timeout: 10000, maximumAge: 0 }
        );
    } else {
        console.warn('Geolocation not supported.');
        Utils.handleError('Geolocation not supported. Using default location.');
        lastLat = defaultCenter[0];
        lastLng = defaultCenter[1];
        lastAltitude = getAltitude(lastLat, lastLng);
        const popup = L.popup({ offset: [0, 10] })
            .setLatLng(defaultCenter)
            .setContent(`Lat: ${lastLat.toFixed(4)}<br>Lng: ${lastLng.toFixed(4)}<br>Alt: ${lastAltitude}m`);
        if (currentMarker) {
            currentMarker.setPopupContent(popup.getContent()).openPopup();
        }
        recenterMap();

        document.getElementById('info').innerHTML = `Fetching weather and models...`;
        const availableModels = checkAvailableModels(lastLat, lastLng);
        if (availableModels.length > 0) {
            fetchWeather(lastLat, lastLng);
            if (lastAltitude !== 'N/A') calculateMeanWind();
        } else {
            document.getElementById('info').innerHTML = `No models available.`;
        }
    }

    // Map click event for placing new marker
    map.on('click', async (e) => {
        const { lat, lng } = e.latlng;
        lastLat = lat;
        lastLng = lng;
        lastAltitude = await getAltitude(lat, lng);

        if (currentMarker) currentMarker.remove();

        const popup = L.popup({ offset: [0, 10] })
            .setLatLng([lat, lng])
            .setContent(`Lat: ${lat.toFixed(4)}<br>Lng: ${lng.toFixed(4)}<br>Alt: ${lastAltitude}m`);
        currentMarker = L.marker([lat, lng], {
            icon: customIcon,
            draggable: true // Enable dragging for click-placed marker
        })
            .bindPopup(popup)
            .addTo(map)
            .openPopup();

        // Add dragend event for click-placed marker
        currentMarker.on('dragend', async (e) => {
            const marker = e.target;
            const position = marker.getLatLng();
            lastLat = position.lat;
            lastLng = position.lng;
            lastAltitude = await getAltitude(lastLat, lastLng);

            const popupContent = `Lat: ${lastLat.toFixed(4)}<br>Lng: ${lastLng.toFixed(4)}<br>Alt: ${lastAltitude}m`;
            marker.setPopupContent(popupContent).openPopup();

            recenterMap();

            document.getElementById('info').innerHTML = `Fetching weather and models...`;
            const availableModels = await checkAvailableModels(lastLat, lastLng);
            if (availableModels.length > 0) {
                await fetchWeather(lastLat, lastLng);
                updateModelRunInfo();
                if (lastAltitude !== 'N/A') calculateMeanWind();
            } else {
                document.getElementById('info').innerHTML = `No models available.`;
            }
        });

        recenterMap();

        document.getElementById('info').innerHTML = `Fetching weather and models...`;
        const availableModels = await checkAvailableModels(lat, lng);
        if (availableModels.length > 0) {
            await fetchWeather(lat, lng);
            if (lastAltitude !== 'N/A') calculateMeanWind();
        } else {
            document.getElementById('info').innerHTML = `No models available.`;
        }
    });
}

function recenterMap() {
    if (map && currentMarker) {
        map.invalidateSize(); // Update map dimensions
        map.panTo(currentMarker.getLatLng()); // Center on marker
        console.log('Map recentered on marker at:', currentMarker.getLatLng());
    } else {
        console.warn('Cannot recenter map: map or marker not defined');
    }
}

async function getAltitude(lat, lng) {
    const { elevation } = await Utils.getLocationData(lat, lng);
    console.log('Fetched elevation from Open-Meteo:', elevation);
    return elevation !== 'N/A' ? elevation : 'N/A';
}

async function fetchWeather(lat, lon, currentTime = null) {
    try {
        document.getElementById('loading').style.display = 'block';
        const modelSelect = document.getElementById('modelSelect');
        const modelMap = {
            'icon_global': 'dwd_icon',
            'icon_eu': 'dwd_icon_eu',
            'icon_d2': 'dwd_icon_d2',
            'ecmwf_ifs025': 'ecmwf_ifs025',
            'ecmwf_aifs025': 'ecmwf_aifs025_single',
            'gfs_seamless': 'ncep_gfs013',
            'gfs_global': 'ncep_gfs025',
            'gfs_hrrr': 'ncep_hrrr_conus',
            'arome_france': 'meteofrance_arome_france0025',
            'gem_hrdps_continental': 'cmc_gem_hrdps',
            'gem_regional': 'cmc_gem_rdps'
        };
        const model = modelMap[modelSelect.value] || modelSelect.value;

        // Fetch model run time
        const metaResponse = await fetch(`https://api.open-meteo.com/data/${model}/static/meta.json`);
        if (!metaResponse.ok) throw new Error(`Meta fetch failed: ${metaResponse.status}`);
        const metaData = await metaResponse.json();

        const runDate = new Date(metaData.last_run_initialisation_time * 1000);
        const utcNow = new Date(Date.UTC(
            new Date().getUTCFullYear(),
            new Date().getUTCMonth(),
            new Date().getUTCDate(),
            new Date().getUTCHours(),
            new Date().getUTCMinutes(),
            new Date().getUTCSeconds()
        ));
        const year = runDate.getUTCFullYear();
        const month = String(runDate.getUTCMonth() + 1).padStart(2, '0');
        const day = String(runDate.getUTCDate()).padStart(2, '0');
        const hour = String(runDate.getUTCHours()).padStart(2, '0');
        const minute = String(runDate.getUTCMinutes()).padStart(2, '0');
        lastModelRun = `${year}-${month}-${day} ${hour}${minute}Z`;
        console.log('Model Run Time (UTC):', lastModelRun, runDate);

        // Calculate forecast start time with proper day increment
        let newHour = (runDate.getUTCHours() + 6) % 24;
        let newDay = runDate.getUTCDate() + Math.floor((runDate.getUTCHours() + 6) / 24);
        let newMonth = runDate.getUTCMonth();
        let newYear = runDate.getUTCFullYear();
        if (newDay > new Date(newYear, newMonth + 1, 0).getUTCDate()) {
            newDay = 1;
            newMonth = (newMonth + 1) % 12;
            if (newMonth === 0) newYear++;
        }
        let startDate = new Date(Date.UTC(newYear, newMonth, newDay, newHour));
        console.log('Calculated startDate:', startDate.toISOString());
        if (startDate > utcNow) {
            console.warn(`Forecast start ${Utils.formatTime(startDate.toISOString())} is in the future; using current UTC date instead.`);
            startDate = utcNow;
        }
        const startYear = startDate.getUTCFullYear();
        const startMonth = String(startDate.getUTCMonth() + 1).padStart(2, '0');
        const startDay = String(startDate.getUTCDate()).padStart(2, '0');
        const startDateStr = `${startYear}-${startMonth}-${startDay}`;
        console.log('Forecast Start Date (UTC):', startDateStr);

        const endDate = new Date(Date.UTC(
            startDate.getUTCFullYear(),
            startDate.getUTCMonth(),
            startDate.getUTCDate() + (modelSelect.value === 'icon_d2' ? 2 : 7)
        ));
        const endYear = endDate.getUTCFullYear();
        const endMonth = String(endDate.getUTCMonth() + 1).padStart(2, '0');
        const endDay = String(endDate.getUTCDate()).padStart(2, '0');
        const endDateStr = `${endYear}-${endMonth}-${endDay}`;

        const url = `https://api.open-meteo.com/v1/forecast?latitude=${lat}&longitude=${lon}` +
            `&hourly=temperature_2m,relative_humidity_2m,wind_speed_10m,wind_direction_10m,` +
            `temperature_1000hPa,relative_humidity_1000hPa,wind_speed_1000hPa,wind_direction_1000hPa,geopotential_height_1000hPa,` +
            `temperature_950hPa,relative_humidity_950hPa,wind_speed_950hPa,wind_direction_950hPa,geopotential_height_950hPa,` +
            `temperature_925hPa,relative_humidity_925hPa,wind_speed_925hPa,wind_direction_925hPa,geopotential_height_925hPa,` +
            `temperature_900hPa,relative_humidity_900hPa,wind_speed_900hPa,wind_direction_900hPa,geopotential_height_900hPa,` +
            `temperature_850hPa,relative_humidity_850hPa,wind_speed_850hPa,wind_direction_850hPa,geopotential_height_850hPa,` +
            `temperature_800hPa,relative_humidity_800hPa,wind_speed_800hPa,wind_direction_800hPa,geopotential_height_800hPa,` +
            `temperature_700hPa,relative_humidity_700hPa,wind_speed_700hPa,wind_direction_700hPa,geopotential_height_700hPa,` +
            `temperature_600hPa,relative_humidity_600hPa,wind_speed_600hPa,wind_direction_600hPa,geopotential_height_600hPa,` +
            `temperature_500hPa,relative_humidity_500hPa,wind_speed_500hPa,wind_direction_500hPa,geopotential_height_500hPa,` +
            `temperature_400hPa,relative_humidity_400hPa,wind_speed_400hPa,wind_direction_400hPa,geopotential_height_400hPa,` +
            `temperature_300hPa,relative_humidity_300hPa,wind_speed_300hPa,wind_direction_300hPa,geopotential_height_300hPa,` +
            `temperature_250hPa,relative_humidity_250hPa,wind_speed_250hPa,wind_direction_250hPa,geopotential_height_250hPa,` +
            `temperature_200hPa,relative_humidity_200hPa,wind_speed_200hPa,wind_direction_200hPa,geopotential_height_200hPa` +
            `&models=${modelSelect.value}&start_date=${startDateStr}&end_date=${endDateStr}`;

        console.log('Fetching weather from (UTC):', url);
        const response = await fetch(url);

        if (!response.ok) {
            const errorText = await response.text();
            throw new Error(`HTTP error! Status: ${response.status} - ${errorText}`);
        }

        const data = await response.json();
        console.log('Raw API Response:', data);
        const targetIndex = 0;
        const firstTime = data.hourly.time[targetIndex];
        console.log(`Using first available time (UTC): ${firstTime} at index: ${targetIndex}`);

        // Identify the last valid index where key data are non-null
        const keyVariables = [
            'temperature_2m', 'relative_humidity_2m', 'wind_speed_10m', 'wind_direction_10m', // Surface data
            'temperature_1000hPa', 'relative_humidity_1000hPa', 'wind_speed_1000hPa', 'wind_direction_1000hPa', 'geopotential_height_1000hPa',
            'temperature_950hPa', 'relative_humidity_950hPa', 'wind_speed_950hPa', 'wind_direction_950hPa', 'geopotential_height_950hPa',
            'temperature_925hPa', 'relative_humidity_925hPa', 'wind_speed_925hPa', 'wind_direction_925hPa', 'geopotential_height_925hPa',
            'temperature_900hPa', 'relative_humidity_900hPa', 'wind_speed_900hPa', 'wind_direction_900hPa', 'geopotential_height_900hPa',
            'temperature_850hPa', 'relative_humidity_850hPa', 'wind_speed_850hPa', 'wind_direction_850hPa', 'geopotential_height_850hPa',
            'temperature_800hPa', 'relative_humidity_800hPa', 'wind_speed_800hPa', 'wind_direction_800hPa', 'geopotential_height_800hPa',
            'temperature_700hPa', 'relative_humidity_700hPa', 'wind_speed_700hPa', 'wind_direction_700hPa', 'geopotential_height_700hPa',
            'temperature_600hPa', 'relative_humidity_600hPa', 'wind_speed_600hPa', 'wind_direction_600hPa', 'geopotential_height_600hPa',
            'temperature_500hPa', 'relative_humidity_500hPa', 'wind_speed_500hPa', 'wind_direction_500hPa', 'geopotential_height_500hPa',
            'temperature_400hPa', 'relative_humidity_400hPa', 'wind_speed_400hPa', 'wind_direction_400hPa', 'geopotential_height_400hPa',
            'temperature_300hPa', 'relative_humidity_300hPa', 'wind_speed_300hPa', 'wind_direction_300hPa', 'geopotential_height_300hPa',
            'temperature_250hPa', 'relative_humidity_250hPa', 'wind_speed_250hPa', 'wind_direction_250hPa', 'geopotential_height_250hPa',
            'temperature_200hPa', 'relative_humidity_200hPa', 'wind_speed_200hPa', 'wind_direction_200hPa', 'geopotential_height_200hPa'
        ];

        // New truncation logic: Keep all time steps unless surface data is missing
        const criticalSurfaceVars = ['temperature_2m', 'wind_speed_10m', 'wind_direction_10m'];
        let lastValidIndex = data.hourly.time.length - 1;

        for (let i = data.hourly.time.length - 1; i >= 0; i--) {
            const surfaceValid = criticalSurfaceVars.every(variable => {
                const value = data.hourly[variable]?.[i];
                return value !== null && value !== undefined && !isNaN(value);
            });
            if (!surfaceValid) {
                lastValidIndex = i - 1; // Trim only if surface data is invalid
                console.warn(`Trimming at index ${i} due to missing surface data`);
            } else {
                break; // Stop when we find the last valid surface data
            }
        }

        if (lastValidIndex < 0) {
            console.warn('No valid surface data found; defaulting to first index.');
            lastValidIndex = 0;
        }


        console.log('Last valid index after truncation:', lastValidIndex, 'Original length:', data.hourly.time.length);

        // Slice the data starting from targetIndex up to the last valid index (inclusive)
        weatherData = {
            time: data.hourly.time.slice(targetIndex, lastValidIndex + 1),
            temperature_2m: data.hourly.temperature_2m?.slice(targetIndex, lastValidIndex + 1) || [],
            relative_humidity_2m: data.hourly.relative_humidity_2m?.slice(targetIndex, lastValidIndex + 1) || [],
            wind_speed_10m: data.hourly.wind_speed_10m?.slice(targetIndex, lastValidIndex + 1) || [],
            wind_direction_10m: data.hourly.wind_direction_10m?.slice(targetIndex, lastValidIndex + 1) || [],
            temperature_1000hPa: data.hourly.temperature_1000hPa?.slice(targetIndex, lastValidIndex + 1) || [],
            relative_humidity_1000hPa: data.hourly.relative_humidity_1000hPa?.slice(targetIndex, lastValidIndex + 1) || [],
            wind_speed_1000hPa: data.hourly.wind_speed_1000hPa?.slice(targetIndex, lastValidIndex + 1) || [],
            wind_direction_1000hPa: data.hourly.wind_direction_1000hPa?.slice(targetIndex, lastValidIndex + 1) || [],
            geopotential_height_1000hPa: data.hourly.geopotential_height_1000hPa?.slice(targetIndex, lastValidIndex + 1) || [],
            temperature_950hPa: data.hourly.temperature_950hPa?.slice(targetIndex, lastValidIndex + 1) || [],
            relative_humidity_950hPa: data.hourly.relative_humidity_950hPa?.slice(targetIndex, lastValidIndex + 1) || [],
            wind_speed_950hPa: data.hourly.wind_speed_950hPa?.slice(targetIndex, lastValidIndex + 1) || [],
            wind_direction_950hPa: data.hourly.wind_direction_950hPa?.slice(targetIndex, lastValidIndex + 1) || [],
            geopotential_height_950hPa: data.hourly.geopotential_height_950hPa?.slice(targetIndex, lastValidIndex + 1) || [],
            temperature_925hPa: data.hourly.temperature_925hPa?.slice(targetIndex, lastValidIndex + 1) || [],
            relative_humidity_925hPa: data.hourly.relative_humidity_925hPa?.slice(targetIndex, lastValidIndex + 1) || [],
            wind_speed_925hPa: data.hourly.wind_speed_925hPa?.slice(targetIndex, lastValidIndex + 1) || [],
            wind_direction_925hPa: data.hourly.wind_direction_925hPa?.slice(targetIndex, lastValidIndex + 1) || [],
            geopotential_height_925hPa: data.hourly.geopotential_height_925hPa?.slice(targetIndex, lastValidIndex + 1) || [],
            temperature_900hPa: data.hourly.temperature_900hPa?.slice(targetIndex, lastValidIndex + 1) || [],
            relative_humidity_900hPa: data.hourly.relative_humidity_900hPa?.slice(targetIndex, lastValidIndex + 1) || [],
            wind_speed_900hPa: data.hourly.wind_speed_900hPa?.slice(targetIndex, lastValidIndex + 1) || [],
            wind_direction_900hPa: data.hourly.wind_direction_900hPa?.slice(targetIndex, lastValidIndex + 1) || [],
            geopotential_height_900hPa: data.hourly.geopotential_height_900hPa?.slice(targetIndex, lastValidIndex + 1) || [],
            temperature_850hPa: data.hourly.temperature_850hPa?.slice(targetIndex, lastValidIndex + 1) || [],
            relative_humidity_850hPa: data.hourly.relative_humidity_850hPa?.slice(targetIndex, lastValidIndex + 1) || [],
            wind_speed_850hPa: data.hourly.wind_speed_850hPa?.slice(targetIndex, lastValidIndex + 1) || [],
            wind_direction_850hPa: data.hourly.wind_direction_850hPa?.slice(targetIndex, lastValidIndex + 1) || [],
            geopotential_height_850hPa: data.hourly.geopotential_height_850hPa?.slice(targetIndex, lastValidIndex + 1) || [],
            temperature_800hPa: data.hourly.temperature_800hPa?.slice(targetIndex, lastValidIndex + 1) || [],
            relative_humidity_800hPa: data.hourly.relative_humidity_800hPa?.slice(targetIndex, lastValidIndex + 1) || [],
            wind_speed_800hPa: data.hourly.wind_speed_800hPa?.slice(targetIndex, lastValidIndex + 1) || [],
            wind_direction_800hPa: data.hourly.wind_direction_800hPa?.slice(targetIndex, lastValidIndex + 1) || [],
            geopotential_height_800hPa: data.hourly.geopotential_height_800hPa?.slice(targetIndex, lastValidIndex + 1) || [],
            temperature_700hPa: data.hourly.temperature_700hPa?.slice(targetIndex, lastValidIndex + 1) || [],
            relative_humidity_700hPa: data.hourly.relative_humidity_700hPa?.slice(targetIndex, lastValidIndex + 1) || [],
            wind_speed_700hPa: data.hourly.wind_speed_700hPa?.slice(targetIndex, lastValidIndex + 1) || [],
            wind_direction_700hPa: data.hourly.wind_direction_700hPa?.slice(targetIndex, lastValidIndex + 1) || [],
            geopotential_height_700hPa: data.hourly.geopotential_height_700hPa?.slice(targetIndex, lastValidIndex + 1) || [],
            temperature_600hPa: data.hourly.temperature_600hPa?.slice(targetIndex, lastValidIndex + 1) || [],
            relative_humidity_600hPa: data.hourly.relative_humidity_600hPa?.slice(targetIndex, lastValidIndex + 1) || [],
            wind_speed_600hPa: data.hourly.wind_speed_600hPa?.slice(targetIndex, lastValidIndex + 1) || [],
            wind_direction_600hPa: data.hourly.wind_direction_600hPa?.slice(targetIndex, lastValidIndex + 1) || [],
            geopotential_height_600hPa: data.hourly.geopotential_height_600hPa?.slice(targetIndex, lastValidIndex + 1) || [],
            temperature_500hPa: data.hourly.temperature_500hPa?.slice(targetIndex, lastValidIndex + 1) || [],
            relative_humidity_500hPa: data.hourly.relative_humidity_500hPa?.slice(targetIndex, lastValidIndex + 1) || [],
            wind_speed_500hPa: data.hourly.wind_speed_500hPa?.slice(targetIndex, lastValidIndex + 1) || [],
            wind_direction_500hPa: data.hourly.wind_direction_500hPa?.slice(targetIndex, lastValidIndex + 1) || [],
            geopotential_height_500hPa: data.hourly.geopotential_height_500hPa?.slice(targetIndex, lastValidIndex + 1) || [],
            temperature_400hPa: data.hourly.temperature_400hPa?.slice(targetIndex, lastValidIndex + 1) || [],
            relative_humidity_400hPa: data.hourly.relative_humidity_400hPa?.slice(targetIndex, lastValidIndex + 1) || [],
            wind_speed_400hPa: data.hourly.wind_speed_400hPa?.slice(targetIndex, lastValidIndex + 1) || [],
            wind_direction_400hPa: data.hourly.wind_direction_400hPa?.slice(targetIndex, lastValidIndex + 1) || [],
            geopotential_height_400hPa: data.hourly.geopotential_height_400hPa?.slice(targetIndex, lastValidIndex + 1) || [],
            temperature_300hPa: data.hourly.temperature_300hPa?.slice(targetIndex, lastValidIndex + 1) || [],
            relative_humidity_300hPa: data.hourly.relative_humidity_300hPa?.slice(targetIndex, lastValidIndex + 1) || [],
            wind_speed_300hPa: data.hourly.wind_speed_300hPa?.slice(targetIndex, lastValidIndex + 1) || [],
            wind_direction_300hPa: data.hourly.wind_direction_300hPa?.slice(targetIndex, lastValidIndex + 1) || [],
            geopotential_height_300hPa: data.hourly.geopotential_height_300hPa?.slice(targetIndex, lastValidIndex + 1) || [],
            temperature_250hPa: data.hourly.temperature_250hPa?.slice(targetIndex, lastValidIndex + 1) || [],
            relative_humidity_250hPa: data.hourly.relative_humidity_250hPa?.slice(targetIndex, lastValidIndex + 1) || [],
            wind_speed_250hPa: data.hourly.wind_speed_250hPa?.slice(targetIndex, lastValidIndex + 1) || [],
            wind_direction_250hPa: data.hourly.wind_direction_250hPa?.slice(targetIndex, lastValidIndex + 1) || [],
            geopotential_height_250hPa: data.hourly.geopotential_height_250hPa?.slice(targetIndex, lastValidIndex + 1) || [],
            temperature_200hPa: data.hourly.temperature_200hPa?.slice(targetIndex, lastValidIndex + 1) || [],
            relative_humidity_200hPa: data.hourly.relative_humidity_200hPa?.slice(targetIndex, lastValidIndex + 1) || [],
            wind_speed_200hPa: data.hourly.wind_speed_200hPa?.slice(targetIndex, lastValidIndex + 1) || [],
            wind_direction_200hPa: data.hourly.wind_direction_200hPa?.slice(targetIndex, lastValidIndex + 1) || [],
            geopotential_height_200hPa: data.hourly.geopotential_height_200hPa?.slice(targetIndex, lastValidIndex + 1) || []
        } || {};

        // Validate UTC
        if (weatherData.time && weatherData.time.length > 0 && !weatherData.time[0].endsWith('Z')) {
            console.warn('Weather data time not in UTC format:', weatherData.time[0]);
        }
        console.log('WeatherData times (UTC):', weatherData.time.slice(0, 5));

        // Log the filtered weatherData
        console.group('Filtered weatherData (After Truncation)');
        console.log('Time (filtered):', weatherData.time);
        console.log('Surface Data (filtered):');
        console.table({
            temperature_2m: weatherData.temperature_2m,
            relative_humidity_2m: weatherData.relative_humidity_2m,
            wind_speed_10m: weatherData.wind_speed_10m,
            wind_direction_10m: weatherData.wind_direction_10m
        });
        console.group('Pressure Level Data (filtered)');
        const pressureLevels = ['1000hPa', '950hPa', '925hPa', '900hPa', '850hPa', '800hPa', '700hPa', '600hPa', '500hPa', '400hPa', '300hPa', '250hPa', '200hPa']

        pressureLevels.forEach(level => {
            console.group(level);
            console.table({
                temperature: weatherData[`temperature_${level}`],
                relative_humidity: weatherData[`relative_humidity_${level}`],
                wind_speed: weatherData[`wind_speed_${level}`],
                wind_direction: weatherData[`wind_direction_${level}`],
                geopotential_height: weatherData[`geopotential_height_${level}`]
            });
            console.groupEnd();
        });
        console.groupEnd();
        console.groupEnd();

        const slider = document.getElementById('timeSlider');
        slider.min = 0;
        slider.max = weatherData.time.length - 1; // Updated to reflect truncated length

        // Handle case where there's only one data point
        if (weatherData.time.length <= 1) {
            console.warn('Only one time step available, disabling slider interactivity');
            slider.disabled = true;
            slider.style.opacity = '0.5'; // Visual feedback
            slider.style.cursor = 'not-allowed';
            document.getElementById('info').innerHTML += '<br><strong>Note:</strong> Only one forecast time available. Slider disabled.';
        } else {
            slider.disabled = false;
            slider.style.opacity = '1';
            slider.style.cursor = 'pointer';
        }

        // Set the slider to the closest time to currentTime (if provided and valid)
        let newSliderIndex = 0;
        if (currentTime && weatherData.time.length > 0 && currentTime !== null) {
            const currentTimestamp = new Date(currentTime).getTime();
            let minDiff = Infinity;
            weatherData.time.forEach((time, index) => {
                const timeTimestamp = new Date(time).getTime();
                const diff = Math.abs(timeTimestamp - currentTimestamp);
                if (diff < minDiff) {
                    minDiff = diff;
                    newSliderIndex = index;
                }
            });
            console.log(`Closest time to ${currentTime}: ${weatherData.time[newSliderIndex]} at index ${newSliderIndex}`);
        } else {
            console.log('No valid current time provided or invalid, defaulting to index 0');
        }

        slider.value = Math.min(newSliderIndex, weatherData.time.length - 1);
        console.log('Slider set to index:', slider.value, 'corresponding to:', weatherData.time[slider.value]);

        // Set landingWindDir to the surface wind direction at the initial slider index
        landingWindDir = weatherData.wind_direction_10m[slider.value] || null;
        console.log('Initial landingWindDir set to:', landingWindDir);

        // Update UI with the selected time and original requested time
        await updateWeatherDisplay(slider.value, currentTime); // Pass currentTime for range check
        updateLandingPattern();
        console.log('UI updated with index:', slider.value, 'time:', weatherData.time[slider.value]);

        // Single validation after delay
        setTimeout(() => {
            const slider = document.getElementById('timeSlider');
            console.log('SetTimeout triggered - Slider state: min:', slider.min, 'max:', slider.max, 'value:', slider.value,
                'weatherData.time.length:', weatherData?.time?.length);
            const displayedTime = document.getElementById('selectedTime').innerHTML.replace('Selected Time: ', '');
            const expectedTime = Utils.formatTime(weatherData.time[slider.value]);
            if (displayedTime !== expectedTime || !weatherData.time[slider.value]) {
                console.error(`UI mismatch or invalid time: Displayed ${displayedTime} but expected ${expectedTime}, forcing correction`);
                const validIndex = Math.min(slider.value, weatherData.time.length - 1);
                slider.value = validIndex >= 0 ? validIndex : 0; // Fallback to 0 if negative
                updateWeatherDisplay(slider.value, currentTime);
                document.getElementById('selectedTime').innerHTML = `Selected Time: ${weatherData.time[slider.value].replace('T', ' ').slice(0, -3)}Z`;
                document.getElementById('info').innerHTML = '';
                updateWeatherDisplay(slider.value, currentTime);
            }
            if (weatherData.time.length > 1) {
                if (slider.disabled || slider.style.pointerEvents === 'none') {
                    console.warn('Slider was disabled or blocked, fixing now');
                    slider.disabled = false;
                    slider.style.pointerEvents = 'auto'; // Ensure clickable
                    slider.style.opacity = '1';
                    slider.style.cursor = 'pointer';
                }
                console.log('Slider enabled, final value:', slider.value, 'max:', slider.max);
            }
        }, 2000);

        document.getElementById('loading').style.display = 'none';
        return data;
    } catch (error) {
        weatherData = weatherData || {};
        document.getElementById('loading').style.display = 'none';
        console.error("Weather fetch error:", error);
        Utils.handleError(`Could not load weather data: ${error.message}`);
        throw error;
    }
}

async function updateWeatherDisplay(index, originalTime = null) {
    if (!weatherData || !weatherData.time || index < 0 || index >= weatherData.time.length) {
        console.error('No weather data available or index out of bounds:', index);
        document.getElementById('info').innerHTML = 'No weather data available';
        document.getElementById('selectedTime').innerHTML = 'Selected Time: ';
        const slider = document.getElementById('timeSlider');
        if (slider) slider.value = 0;
        return;
    }

    // Set landingWindDir to the surface wind direction at the current index
    landingWindDir = weatherData.wind_direction_10m[index] || null;
    console.log('landingWindDir updated to:', landingWindDir);

    const refLevel = document.querySelector('input[name="refLevel"]:checked')?.value || 'AGL';
    const heightUnit = getHeightUnit();
    const windSpeedUnit = getWindSpeedUnit();
    const temperatureUnit = getTemperatureUnit();
    const time = await getDisplayTime(weatherData.time[index]); // Await is fine here because function is async
    const interpolatedData = interpolateWeatherData(index);

    let output = `<table>`;
    output += `<tr><th>Height (${heightUnit} ${refLevel})</th><th>Dir (deg)</th><th>Spd (${windSpeedUnit})</th><th>T (${temperatureUnit === 'C' ? '°C' : '°F'})</th></tr>`;
    interpolatedData.forEach(data => {
        const spd = parseFloat(data.spd);
        let rowClass = '';
        if (windSpeedUnit === 'bft') {
            const bft = Math.round(spd);
            if (bft <= 1) rowClass = 'wind-low';
            else if (bft <= 3) rowClass = 'wind-moderate';
            else if (bft <= 4) rowClass = 'wind-high';
            else rowClass = 'wind-very-high';
        } else {
            const spdInKt = Utils.convertWind(spd, 'kt', windSpeedUnit);
            if (spdInKt <= 3) rowClass = 'wind-low';
            else if (spdInKt <= 10) rowClass = 'wind-moderate';
            else if (spdInKt <= 16) rowClass = 'wind-high';
            else rowClass = 'wind-very-high';
        }
        const displayHeight = Utils.convertHeight(data.displayHeight, heightUnit);
        const displayTemp = Utils.convertTemperature(data.temp, temperatureUnit === 'C' ? '°C' : '°F');
        const formattedTemp = displayTemp === 'N/A' ? 'N/A' : displayTemp.toFixed(1);
        const formattedWind = data.spd === 'N/A' ? 'N/A' : (windSpeedUnit === 'bft' ? Math.round(data.spd) : data.spd.toFixed(1));
        output += `<tr class="${rowClass}"><td>${Math.round(displayHeight)}</td><td>${Utils.roundToTens(data.dir)}</td><td>${formattedWind}</td><td>${formattedTemp}</td></tr>`;
    });
    output += `</table>`;
    document.getElementById('info').innerHTML = output;
    document.getElementById('selectedTime').innerHTML = `Selected Time: ${time}`;
    updateLandingPattern();
}

async function checkAvailableModels(lat, lon) {
    const modelList = [
        'icon_global', 'icon_eu', 'icon_d2', 'ecmwf_ifs025', 'ecmwf_aifs025_single', 'gfs_seamless', 'gfs_global', 'gfs_hrrr', 'arome_france', 'gem_hrdps_continental', 'gem_regional'
    ];

    let availableModels = [];
    for (const model of modelList) {
        try {
            const response = await fetch(
                `https://api.open-meteo.com/v1/forecast?latitude=${lat}&longitude=${lon}&hourly=temperature_2m&models=${model}`
            );
            if (!response.ok) {
                throw new Error(`HTTP ${response.status}`);
            }
            const data = await response.json();
            if (data.hourly && data.hourly.temperature_2m && data.hourly.temperature_2m.length > 0) {
                availableModels.push(model);
            }
        } catch (error) {
            console.log(`${model} not available: ${error.message}`);
        }
    }

    const modelSelect = document.getElementById('modelSelect');
    modelSelect.innerHTML = '';
    availableModels.forEach(model => {
        const option = document.createElement('option');
        option.value = model;
        option.textContent = model.replace('_', ' ').toUpperCase();
        modelSelect.appendChild(option);
    });

    const modelDisplay = availableModels.length > 0
        ? `<br><strong>Available Models:</strong><ul>${availableModels.map(m => `<li>${m.replace('_', ' ').toUpperCase()}</li>`).join('')}</ul>`
        : '<br><strong>Available Models:</strong> None';

    const currentContent = document.getElementById('info').innerHTML;
    document.getElementById('info').innerHTML = currentContent + modelDisplay;

    return availableModels;
}

function interpolateWeatherData(index) {
    if (!weatherData || !weatherData.time || lastAltitude === 'N/A') return [];

    const heightUnit = getHeightUnit();
    const temperatureUnit = getTemperatureUnit();
    const windSpeedUnit = getWindSpeedUnit();
    let step = parseInt(document.getElementById('interpStepSelect').value) || 200;
    step = heightUnit === 'ft' ? step / 3.28084 : step;

    const refLevel = document.querySelector('input[name="refLevel"]:checked')?.value || 'AGL';
    const baseHeight = Math.round(lastAltitude);
    const surfaceHeight = refLevel === 'AGL' ? 0 : baseHeight;

    // Surface data
    const surfaceData = {
        displayHeight: surfaceHeight,
        height: baseHeight,
        temp: weatherData.temperature_2m?.[index] ?? 'N/A',
        rh: weatherData.relative_humidity_2m?.[index] ?? 'N/A',
        dir: weatherData.wind_direction_10m?.[index] ?? 'N/A',
        spd: Utils.convertWind(weatherData.wind_speed_10m?.[index], windSpeedUnit, 'km/h') ?? 'N/A',
        spdKt: Utils.convertWind(weatherData.wind_speed_10m?.[index], 'kt', 'km/h') ?? 'N/A'
    };

    // Pre-filter valid pressure level data points
    const levels = ['200hPa', '250hPa', '300hPa', '400hPa', '500hPa', '600hPa', '700hPa', '800hPa', '850hPa', '900hPa', '925hPa', '950hPa', '1000hPa'];
    const dataPoints = levels
        .map(level => {
            const levelKey = level.replace(' ', '');
            const gh = weatherData[`geopotential_height_${levelKey}`]?.[index];
            if (gh === undefined || gh === null || isNaN(gh)) return null;
            return {
                level,
                height: Math.round(gh),
                temp: weatherData[`temperature_${levelKey}`]?.[index] ?? 'N/A',
                rh: weatherData[`relative_humidity_${levelKey}`]?.[index] ?? 'N/A',
                dir: weatherData[`wind_direction_${levelKey}`]?.[index] ?? 'N/A',
                spd: Utils.convertWind(weatherData[`wind_speed_${levelKey}`]?.[index], windSpeedUnit, 'km/h') ?? 'N/A',
                spdKt: Utils.convertWind(weatherData[`wind_speed_${levelKey}`]?.[index], 'kt', 'km/h') ?? 'N/A'
            };
        })
        .filter(point => point !== null)
        .sort((a, b) => a.height - b.height); // Ascending order

    if (!dataPoints.length) {
        const dew = Utils.calculateDewpoint(surfaceData.temp, surfaceData.rh) ?? 'N/A';
        return [{ ...surfaceData, pressure: 'N/A', dew }];
    }

    // Pressure interpolation setup
    const pressureLevels = levels.map(l => parseInt(l.replace('hPa', ''))).reverse();
    const pressureHeights = dataPoints.map(p => p.height).reverse();

    // Start with surface data
    const dewSurface = Utils.calculateDewpoint(surfaceData.temp, surfaceData.rh) ?? 'N/A';
    const pressureSurface = Utils.interpolatePressure(surfaceData.height, pressureLevels, pressureHeights);
    const interpolated = [{
        ...surfaceData,
        pressure: pressureSurface === '-' ? 'N/A' : pressureSurface,
        dew: dewSurface
    }];

    // Interpolate between valid points
    const maxHeight = dataPoints[dataPoints.length - 1].height;
    const heightRange = refLevel === 'AGL' ? maxHeight - baseHeight : maxHeight;

    for (let hp = surfaceHeight + step; hp <= heightRange; hp += step) {
        const actualHp = refLevel === 'AGL' ? hp + baseHeight : hp;
        const lower = dataPoints.filter(p => p.height <= actualHp).pop();
        const upper = dataPoints.find(p => p.height > actualHp);
        if (!lower || !upper) continue;

        const temp = Utils.gaussianInterpolation(lower.temp, upper.temp, lower.height, upper.height, actualHp);
        const rh = Math.max(0, Math.min(100, Utils.gaussianInterpolation(lower.rh, upper.rh, lower.height, upper.height, actualHp)));
        const u = Utils.gaussianInterpolation(
            -lower.spdKt * Math.sin(lower.dir * Math.PI / 180),
            -upper.spdKt * Math.sin(upper.dir * Math.PI / 180),
            lower.height, upper.height, actualHp
        );
        const v = Utils.gaussianInterpolation(
            -lower.spdKt * Math.cos(lower.dir * Math.PI / 180),
            -upper.spdKt * Math.cos(upper.dir * Math.PI / 180),
            lower.height, upper.height, actualHp
        );
        const spdKt = Utils.windSpeed(u, v);
        const spd = Utils.convertWind(spdKt, windSpeedUnit, 'kt');
        const dir = Utils.windDirection(u, v);
        const dew = Utils.calculateDewpoint(temp, rh);
        const pressure = Utils.interpolatePressure(actualHp, pressureLevels, pressureHeights);

        interpolated.push({
            height: actualHp,
            displayHeight: refLevel === 'AGL' ? hp : actualHp,
            pressure: pressure === '-' ? 'N/A' : pressure,
            temp: temp ?? 'N/A',
            dew: dew ?? 'N/A',
            dir: dir ?? 'N/A',
            spd: spd ?? 'N/A',
            rh: rh ?? 'N/A'
        });
    }

    return interpolated;
}

function calculateMeanWind() {
    const index = document.getElementById('timeSlider').value || 0;
    const interpolatedData = interpolateWeatherData(index);
    let lowerLimitInput = parseFloat(document.getElementById('lowerLimit').value) || 0;
    let upperLimitInput = parseFloat(document.getElementById('upperLimit').value);
    const refLevel = document.querySelector('input[name="refLevel"]:checked')?.value || 'AGL';
    const heightUnit = getHeightUnit();
    const windSpeedUnit = getWindSpeedUnit(); // Add wind speed unit
    const baseHeight = Math.round(lastAltitude);

    if (!weatherData || lastAltitude === 'N/A') {
        handleError('Cannot calculate mean wind: missing data or altitude');
        return;
    }

    // Convert inputs to meters for internal calculation
    lowerLimitInput = heightUnit === 'ft' ? lowerLimitInput / 3.28084 : lowerLimitInput;
    upperLimitInput = heightUnit === 'ft' ? upperLimitInput / 3.28084 : upperLimitInput;

    if (isNaN(lowerLimitInput) || isNaN(upperLimitInput) || lowerLimitInput >= upperLimitInput) {
        Utils.handleError('Invalid layer limits. Ensure Lower < Upper and both are numbers.');
        return;
    }

    if ((refLevel === 'AMSL') && lowerLimitInput < baseHeight) {
        Utils.handleError(`Lower limit adjusted to terrain altitude (${baseHeight} m ${refLevel}) as it cannot be below ground level in ${refLevel} mode.`);
        lowerLimitInput = baseHeight;
        document.getElementById('lowerLimit').value = Utils.convertHeight(lowerLimitInput, heightUnit);
    }

    const lowerLimit = refLevel === 'AGL' ? lowerLimitInput + baseHeight : lowerLimitInput;
    const upperLimit = refLevel === 'AGL' ? upperLimitInput + baseHeight : upperLimitInput;

    // Check if interpolatedData is valid
    if (!interpolatedData || interpolatedData.length === 0) {
        Utils.handleError('No valid weather data available to calculate mean wind.');
        return;
    }

    const heights = interpolatedData.map(d => refLevel === 'AGL' ? d.displayHeight + baseHeight : d.displayHeight);
    const dirs = interpolatedData.map(d => (typeof d.dir === 'number' && !isNaN(d.dir)) ? parseFloat(d.dir) : 0);
    const spds = interpolatedData.map(d => (typeof d.spd === 'number' && !isNaN(d.spd)) ? parseFloat(d.spd) : 0);

    const xKomponente = spds.map((spd, i) => -spd * Math.sin(dirs[i] * Math.PI / 180));
    const yKomponente = spds.map((spd, i) => -spd * Math.cos(dirs[i] * Math.PI / 180));

    const meanWind = Utils.calculateMeanWind(heights, xKomponente, yKomponente, lowerLimit, upperLimit);
    const [dir, spd] = meanWind;

    const roundedDir = Utils.roundToTens(dir);
    const displayLower = Math.round(Utils.convertHeight(lowerLimitInput, heightUnit));
    const displayUpper = Math.round(Utils.convertHeight(upperLimitInput, heightUnit));
    const displaySpd = Utils.convertWind(spd, windSpeedUnit);
    const formattedSpd = displaySpd === 'N/A' ? 'N/A' : (windSpeedUnit === 'bft' ? Math.round(displaySpd) : displaySpd.toFixed(1));
    const result = `Mean wind (${displayLower}-${displayUpper} ${heightUnit} ${refLevel}): ${roundedDir}° ${formattedSpd} ${windSpeedUnit}`;
    const meanWindResult = document.getElementById('meanWindResult');
    if (meanWindResult) {
        meanWindResult.innerHTML = result;
        console.log('Calculated Mean Wind:', result, 'u:', meanWind[2], 'v:', meanWind[3], 'Adjusted Limits:', { lowerLimit, upperLimit });
        updateWindUnitLabels(); // Ensure consistent formatting with unit changes
    } else {
        console.error('Mean wind result element not found');
    }
}

function downloadTableAsAscii() {
    if (!weatherData || !weatherData.time) {
        Utils.handleError('No weather data available to download.');
        return;
    }

    const index = document.getElementById('timeSlider').value || 0;
    const model = document.getElementById('modelSelect').value.toUpperCase();
    const time = Utils.formatTime(weatherData.time[index]).replace(' ', '_');
    //Activate next line to use local time for the file name!!!
    //const time = getDisplayTime(weatherData.time[index]).replace(' ', '_').replace(/[^\w-]/g, ''); // Clean for filename
    const filename = `${time}_${model}_HEIDIS.txt`;
    const heightUnit = getHeightUnit();
    const temperatureUnit = getTemperatureUnit();
    const windSpeedUnit = getWindSpeedUnit();
    const refLevel = document.querySelector('input[name="refLevel"]:checked')?.value || 'AGL';
    const heightHeader = refLevel === 'AGL' ? `h(${heightUnit}AGL)` : `h(${heightUnit}AMSL)`;
    const temperatureHeader = temperatureUnit === 'C' ? '°C' : '°F';
    const windSpeedHeader = windSpeedUnit;
    let content = `${heightHeader} p(hPa) T(${temperatureHeader}) Dew(${temperatureHeader}) Dir(°) Spd(${windSpeedHeader}) RH(%)\n`;

    const baseHeight = Math.round(lastAltitude);
    const surfaceHeight = refLevel === 'AGL' ? 0 : baseHeight;
    const surfaceTemp = weatherData.temperature_2m?.[index];
    const surfaceRH = weatherData.relative_humidity_2m?.[index];
    const surfaceSpd = weatherData.wind_speed_10m?.[index]; // Raw km/h
    const surfaceDir = weatherData.wind_direction_10m?.[index];
    const surfaceDew = Utils.calculateDewpoint(surfaceTemp, surfaceRH);
    const pressureLevels = ['1000hPa', '950hPa', '925hPa', '900hPa', '850hPa', '800hPa', '700hPa', '600hPa', '500hPa', '400hPa', '300hPa', '250hPa', '200hPa'];
    const availablePressure = pressureLevels.find(level => weatherData[`geopotential_height_${level}`]?.[index] !== undefined);
    const surfacePressure = availablePressure ? Utils.interpolatePressure(baseHeight,
        pressureLevels.map(l => parseInt(l)),
        pressureLevels.map(l => weatherData[`geopotential_height_${l}`]?.[index]).filter(h => h !== undefined)) : 'N/A';

    const displaySurfaceHeight = Math.round(Utils.convertHeight(surfaceHeight, heightUnit));
    const displaySurfaceTemp = Utils.convertTemperature(surfaceTemp, temperatureUnit);
    const displaySurfaceDew = Utils.convertTemperature(surfaceDew, temperatureUnit);
    const displaySurfaceSpd = Utils.convertWind(surfaceSpd, windSpeedUnit, 'km/h'); // Convert from km/h
    const formattedSurfaceTemp = displaySurfaceTemp === 'N/A' ? 'N/A' : displaySurfaceTemp.toFixed(1);
    const formattedSurfaceDew = displaySurfaceDew === 'N/A' ? 'N/A' : displaySurfaceDew.toFixed(1);
    const formattedSurfaceSpd = displaySurfaceSpd === 'N/A' ? 'N/A' : (windSpeedUnit === 'bft' ? Math.round(displaySurfaceSpd) : displaySurfaceSpd.toFixed(1));
    const formattedSurfaceDir = surfaceDir === 'N/A' || surfaceDir === undefined ? 'N/A' : Math.round(surfaceDir);
    const formattedSurfaceRH = surfaceRH === 'N/A' || surfaceRH === undefined ? 'N/A' : Math.round(surfaceRH);
    content += `${displaySurfaceHeight} ${surfacePressure === 'N/A' ? 'N/A' : surfacePressure.toFixed(1)} ${formattedSurfaceTemp} ${formattedSurfaceDew} ${formattedSurfaceDir} ${formattedSurfaceSpd} ${formattedSurfaceRH}\n`;

    const interpolatedData = interpolateWeatherData(index);
    if (!interpolatedData || interpolatedData.length === 0) {
        Utils.handleError('No interpolated data available to download.');
        return;
    }

    interpolatedData.forEach(data => {
        if (data.displayHeight !== surfaceHeight) {
            const displayHeight = Math.round(Utils.convertHeight(data.displayHeight, heightUnit));
            const displayTemperature = Utils.convertTemperature(data.temp, temperatureUnit);
            const displayDew = Utils.convertTemperature(data.dew, temperatureUnit);
            const displaySpd = data.spd; // Already in selected unit from interpolateWeatherData
            const formattedTemp = displayTemperature === 'N/A' ? 'N/A' : displayTemperature.toFixed(1);
            const formattedDew = displayDew === 'N/A' ? 'N/A' : displayDew.toFixed(1);
            const formattedSpd = displaySpd === 'N/A' ? 'N/A' : (windSpeedUnit === 'bft' ? Math.round(displaySpd) : displaySpd.toFixed(1));
            const formattedDir = data.dir === 'N/A' ? 'N/A' : Math.round(data.dir);
            const formattedRH = data.rh === 'N/A' ? 'N/A' : Math.round(data.rh);
            content += `${displayHeight} ${data.pressure} ${formattedTemp} ${formattedDew} ${formattedDir} ${formattedSpd} ${formattedRH}\n`;
        }
    });

    const blob = new Blob([content], { type: 'text/plain' });
    const url = window.URL.createObjectURL(blob);
    const a = document.createElement('a');
    a.href = url;
    a.download = filename;
    document.body.appendChild(a);
    a.click();
    document.body.removeChild(a);
    window.URL.revokeObjectURL(url);
}


function updateLandingPattern() {
    const showLandingPattern = document.getElementById('showLandingPattern').checked;
    const sliderIndex = parseInt(document.getElementById('timeSlider').value) || 0;

    //Canopie constants hard coded for the moment
    const canopySpeed = 20; // knots
    const descentRate = 3.5; // m/s

    // Remove existing lines if they exist
    if (landingPatternPolygon) {
        landingPatternPolygon.remove();
        landingPatternPolygon = null;
    }
    if (secondlandingPatternPolygon) {
        secondlandingPatternPolygon.remove();
        secondlandingPatternPolygon = null;
    }
    if (thirdLandingPatternLine) {
        thirdLandingPatternLine.remove();
        thirdLandingPatternLine = null;
    }

    if (!showLandingPattern || !weatherData || !weatherData.time || !currentMarker || sliderIndex >= weatherData.time.length) {
        return; // Exit if not checked, no data, or no marker
    }

    const markerLatLng = currentMarker.getLatLng();
    const lat = markerLatLng.lat;
    const lng = markerLatLng.lng;
    const baseHeight = Math.round(lastAltitude);

    // Get interpolated data for all lines
    const interpolatedData = interpolateWeatherData(sliderIndex);
    if (!interpolatedData || interpolatedData.length === 0) {
        console.warn('No interpolated data available for mean wind calculation');
        return;
    }

    const heights = interpolatedData.map(d => d.height);
    const dirs = interpolatedData.map(d => (typeof d.dir === 'number' && !isNaN(d.dir)) ? parseFloat(d.dir) : 0);
    const spds = interpolatedData.map(d => (typeof d.spd === 'number' && !isNaN(d.spd)) ? Utils.convertWind(parseFloat(d.spd), 'kt', getWindSpeedUnit()) : 0);

    // --- First Line (Mean Wind 0m–100m AGL) ---
    const lowerLimitFirst = baseHeight; // Surface
    const upperLimitFirst = baseHeight + 100;

    const xKomponenteFirst = spds.map((spd, i) => -spd * Math.sin(dirs[i] * Math.PI / 180));
    const yKomponenteFirst = spds.map((spd, i) => -spd * Math.cos(dirs[i] * Math.PI / 180));

    const meanWindFirst = Utils.calculateMeanWind(heights, xKomponenteFirst, yKomponenteFirst, lowerLimitFirst, upperLimitFirst);
    const meanWindDirFirst = meanWindFirst[0]; // Direction in degrees
    const meanWindSpeedKtFirst = meanWindFirst[1]; // Speed in knots

    if (meanWindSpeedKtFirst === null || isNaN(meanWindSpeedKtFirst) || meanWindDirFirst === undefined || meanWindDirFirst === null || isNaN(meanWindDirFirst)) {
        console.warn('No valid mean wind speed or direction available for 0-100m');
        return;
    }

    let groundSpeedFirst;
    let headWindFirst;
    let windAngleFirst;
    windAngleFirst = Utils.calculateWindAngle(landingWindDir, meanWindDirFirst);
    console.log('************Landing wind: ', landingWindDir, 'Mean Wind Final: ', meanWindDirFirst, 'Wind angle Final: ', windAngleFirst);
    headWindFirst = Utils.calculateWindComponents(meanWindSpeedKtFirst, windAngleFirst);
    groundSpeedFirst = Utils.calculateGroundSpeed(canopySpeed, headWindFirst.headwind);

    let timeFirst;
    timeFirst = 100 / descentRate; // 100 m as start height for final

    let lengthMetersFirst;
    lengthMetersFirst = (groundSpeedFirst * 1.852 / 3.6) * timeFirst;
    console.log('Length final leg: ', lengthMetersFirst);
    
    const metersPerDegreeLat = 111000;
    const distanceFirst = lengthMetersFirst / metersPerDegreeLat;
    const bearingFirst = (landingWindDir + 180) % 360; // Direction wind is blowing TO
    const radBearingFirst = bearingFirst * Math.PI / 180;
    const deltaLatFirst = distanceFirst * Math.cos(radBearingFirst);
    const deltaLngFirst = distanceFirst * Math.sin(radBearingFirst) / Math.cos(lat * Math.PI / 180);
    const endLatFirst = lat + deltaLatFirst;
    const endLngFirst = lng + deltaLngFirst;

    landingPatternPolygon = L.polyline(
        [[lat, lng], [endLatFirst, endLngFirst]],
        {
            color: 'red',
            weight: 3,
            opacity: 0.8,
            dashArray: '5, 10'
        }
    ).addTo(map);

    // --- Second Line (Mean Wind 100m–200m AGL) ---
    const lowerLimitSecond = baseHeight + 100;
    const upperLimitSecond = baseHeight + 200;

    const xKomponenteSecond = spds.map((spd, i) => -spd * Math.sin(dirs[i] * Math.PI / 180));
    const yKomponenteSecond = spds.map((spd, i) => -spd * Math.cos(dirs[i] * Math.PI / 180));

    const meanWindSecond = Utils.calculateMeanWind(heights, xKomponenteSecond, yKomponenteSecond, lowerLimitSecond, upperLimitSecond);
    const meanWindSpeedKtSecond = meanWindSecond[1];
    const meanWindDirSecond = meanWindSecond[2];
    
    let groundSpeedSecond;
    let headWindSecond;
    let crossWindSecond;
    let windAngleSecond;
    let windCorrectionAngleSecond;
    //Wind direction for base 180° versus landing direction
    windAngleSecond = Utils.calculateWindAngle(((landingWindDir + 90) % 360), meanWindDirSecond);
    headWindSecond = Utils.calculateWindComponents(meanWindSpeedKtSecond, windAngleSecond);
    windCorrectionAngleSecond = Utils.calculateWCA(headWindSecond.headwind, canopySpeed);
    console.log('Wind correction angle base: ', windCorrectionAngleSecond);
    console.log('***********Base direction: ', ((landingWindDir + 90 + windCorrectionAngleSecond) % 360));

    let timeSecond;
    timeSecond = 100 / descentRate; // 100 m as start height for final

    let lengthMetersSecond;
    lengthMetersSecond = (canopySpeed * 1.852 / 3.6) * timeSecond;
    console.log('Length base leg: ', lengthMetersSecond);

    const bearingSecond = (bearingFirst + 90 - windCorrectionAngleSecond) % 360;
    const distanceSecond = lengthMetersSecond / metersPerDegreeLat;
    const radBearingSecond = bearingSecond * Math.PI / 180;
    const deltaLatSecond = distanceSecond * Math.cos(radBearingSecond);
    const deltaLngSecond = distanceSecond * Math.sin(radBearingSecond) / Math.cos(endLatFirst * Math.PI / 180);
    const endLatSecond = endLatFirst + deltaLatSecond;
    const endLngSecond = endLngFirst + deltaLngSecond;

    secondlandingPatternPolygon = L.polyline(
        [[endLatFirst, endLngFirst], [endLatSecond, endLngSecond]],
        {
            color: 'red',
            weight: 3,
            opacity: 0.8,
            dashArray: '5, 10'
        }
    ).addTo(map);

    // --- Third Line (Mean Wind 200m–300m AGL) ---
    const lowerLimitThird = baseHeight + 200;
    const upperLimitThird = baseHeight + 300;

    const xKomponenteThird = spds.map((spd, i) => -spd * Math.sin(dirs[i] * Math.PI / 180));
    const yKomponenteThird = spds.map((spd, i) => -spd * Math.cos(dirs[i] * Math.PI / 180));

    const meanWindThird = Utils.calculateMeanWind(heights, xKomponenteThird, yKomponenteThird, lowerLimitThird, upperLimitThird);
    const meanWindDirThird = meanWindThird[0]; // Direction in degrees
    const meanWindSpeedKtThird = meanWindThird[1]; // Speed in knots


    let groundSpeedThird;
    let headWindThird;
    let windAngleThird;
    //Wind direction for downwind 180° versus landing direction
    windAngleThird = Utils.calculateWindAngle(((landingWindDir + 180) % 360), meanWindDirThird);
    headWindThird = Utils.calculateWindComponents(meanWindSpeedKtThird, windAngleThird);
    // Assumption: canopy speed 20 kt
    groundSpeedThird = Utils.calculateGroundSpeed(20, headWindThird.headwind);
    console.log('***********Downwind direction: ', ((landingWindDir + 180) % 360), 'Ground speed Downwind: ', groundSpeedThird);

    let timeThird;
    timeThird = 100 / descentRate; // 100 m as start height for final

    let lengthMetersThird;
    lengthMetersThird = (groundSpeedThird * 1.852 / 3.6) * timeThird;
    console.log('Length downwind leg: ', lengthMetersThird);

    const bearingThird = ((landingWindDir) % 360); // Direction wind is blowing TO
    const distanceThird = lengthMetersThird / metersPerDegreeLat;
    const radBearingThird = bearingThird * Math.PI / 180;
    const deltaLatThird = distanceThird * Math.cos(radBearingThird);
    const deltaLngThird = distanceThird * Math.sin(radBearingThird) / Math.cos(endLatSecond * Math.PI / 180);
    const endLatThird = endLatSecond + deltaLatThird;
    const endLngThird = endLngSecond + deltaLngThird;

    thirdLandingPatternLine = L.polyline(
        [[endLatSecond, endLngSecond], [endLatThird, endLngThird]],
        {
            color: 'red',
            weight: 3,
            opacity: 0.8,
            dashArray: '5, 10'
        }
    ).addTo(map);

    console.log(`First line: From [${lat}, ${lng}] to [${endLatFirst}, ${endLngFirst}], Mean wind speed 0-100m: ${meanWindSpeedKtFirst.toFixed(1)} kt, Direction: ${meanWindDirFirst.toFixed(1)}°, Length: ${lengthMetersFirst}m`);
    console.log(`Second line: From [${endLatFirst}, ${endLngFirst}] to [${endLatSecond}, ${endLngSecond}], Mean wind speed 100-200m: ${meanWindSpeedKtSecond.toFixed(1)} kt, Angle: ${windAngleSecond}°, Length: ${lengthMetersSecond}m`);
    console.log(`Third line: From [${endLatSecond}, ${endLngSecond}] to [${endLatThird}, ${endLngThird}], Mean wind speed 200-300m: ${meanWindSpeedKtThird.toFixed(1)} kt, Direction: ${meanWindDirThird.toFixed(1)}°, Length: ${lengthMetersThird}m`);

    map.invalidateSize(); // Force map redraw
}

function displayError(message) {
    let errorElement = document.getElementById('error-message');
    if (!errorElement) {
        errorElement = document.createElement('div');
        errorElement.id = 'error-message';
        document.body.appendChild(errorElement);
    }
    errorElement.textContent = message;
    errorElement.style.display = 'block';
    setTimeout(() => errorElement.style.display = 'none', 5000);
}

document.addEventListener('DOMContentLoaded', () => {
    console.log('DOM fully loaded, initializing map...');
    initMap();

    const slider = document.getElementById('timeSlider');
    const modelSelect = document.getElementById('modelSelect');
    const downloadButton = document.getElementById('downloadButton');
    const hamburgerBtn = document.getElementById('hamburgerBtn');
    const menu = document.getElementById('menu');
    const interpStepSelect = document.getElementById('interpStepSelect');
    const refLevelRadios = document.querySelectorAll('input[name="refLevel"]');
    const heightUnitRadios = document.querySelectorAll('input[name="heightUnit"]');
    const temperatureUnitRadios = document.querySelectorAll('input[name="temperatureUnit"]');
    const windSpeedUnitRadios = document.querySelectorAll('input[name="windUnit"]'); // Fix to match HTML
    const lowerLimitInput = document.getElementById('lowerLimit');
    const upperLimitInput = document.getElementById('upperLimit');

    console.log('Elements:', { slider, modelSelect, downloadButton, hamburgerBtn, menu, interpStepSelect, refLevelRadios, lowerLimitInput, upperLimitInput, windSpeedUnitRadios });

    if (!slider) Utils.handleError('Slider element missing. Check HTML.');

    slider.value = 0;
    slider.setAttribute('autocomplete', 'off');

    function debounce(func, wait) {
        let timeout;
        return function (...args) {
            clearTimeout(timeout);
            timeout = setTimeout(() => func.apply(this, args), wait);
        };
    }

    // Existing slider event listener (unchanged)
    if (slider) {
        const debouncedUpdate = debounce(async (e) => {
            const index = parseInt(e.target.value);
            console.log('Slider input triggered - index:', index);
            if (weatherData && index >= 0 && index < weatherData.time.length) {
                await updateWeatherDisplay(index); // Await here
                if (lastLat && lastLng && lastAltitude !== 'N/A') calculateMeanWind();
            } else {
                slider.value = 0;
                await updateWeatherDisplay(0); // Await here
            }
        }, 100);

        slider.addEventListener('input', debouncedUpdate);
        slider.addEventListener('change', async (e) => {
            const index = parseInt(e.target.value);
            console.log('Slider change triggered - index:', index);
            if (weatherData && index >= 0 && index < weatherData.time.length) {
                await updateWeatherDisplay(index); // Await here
                if (lastLat && lastLng && lastAltitude !== 'N/A') calculateMeanWind();
            } else {
                slider.value = 0;
                await updateWeatherDisplay(0); // Await here
            }
        });
    }

    // Existing modelSelect event listener (unchanged)
    if (modelSelect) {
        modelSelect.addEventListener('change', () => {
            if (lastLat && lastLng) {
                const slider = document.getElementById('timeSlider');
                const currentIndex = parseInt(slider.value) || 0;
                const currentTime = weatherData?.time?.[currentIndex] || null;
                console.log('Model change triggered - new model:', modelSelect.value, 'currentTime:', currentTime);
                document.getElementById('info').innerHTML = `Fetching weather with ${modelSelect.value}...`;
                fetchWeather(lastLat, lastLng, currentTime);
                console.log('Model fetch completed - new weatherData:', weatherData);
                updateModelRunInfo();
                updateWeatherDisplay(slider.value);
                updateReferenceLabels();
                if (lastLat && lastLng && lastAltitude !== 'N/A') calculateMeanWind();
            } else {
                Utils.handleError('Please select a position on the map first.');
            }
        });
    }

    // Existing downloadButton event listener (unchanged)
    if (downloadButton) {
        downloadButton.addEventListener('click', () => {
            console.log('Download button clicked!');
            downloadTableAsAscii();
        });
    }

    // Existing hamburger menu event listeners (unchanged)
    if (hamburgerBtn && menu) {
        hamburgerBtn.addEventListener('click', () => menu.classList.toggle('hidden'));
        const menuItems = menu.querySelectorAll('li > span');
        menuItems.forEach(item => {
            item.addEventListener('click', (e) => {
                const submenu = item.nextElementSibling;
                if (submenu && submenu.classList.contains('submenu')) {
                    submenu.classList.toggle('hidden');
                    menu.querySelectorAll('.submenu').forEach(other => {
                        if (other !== submenu && !other.classList.contains('hidden')) other.classList.add('hidden');
                    });
                }
                e.stopPropagation();
            });
        });
        document.addEventListener('click', (e) => {
            if (!menu.contains(e.target) && !hamburgerBtn.contains(e.target)) {
                menu.querySelectorAll('.submenu').forEach(submenu => submenu.classList.add('hidden'));
            }
        });
    }

    // Existing refLevelRadios event listener (unchanged)
    if (refLevelRadios.length > 0) {
        refLevelRadios.forEach(radio => {
            radio.addEventListener('change', () => {
                const selectedValue = document.querySelector('input[name="refLevel"]:checked').value;
                console.log('Ref level changed:', selectedValue);
                updateReferenceLabels();
                if (weatherData && lastLat && lastLng) {
                    updateWeatherDisplay(slider.value || 0);
                    if (lastAltitude !== 'N/A') calculateMeanWind();
                }
            });
        });
        const initialValue = document.querySelector('input[name="refLevel"]:checked').value;
        console.log('Initial refLevel:', initialValue);
        updateReferenceLabels(); // Initial label setup
        if (weatherData && lastLat && lastLng) {
            updateWeatherDisplay(0); // Initial table display
        }
    }

    // Existing heightUnitRadios event listener (unchanged)
    if (heightUnitRadios.length > 0) {
        heightUnitRadios.forEach(radio => {
            radio.addEventListener('change', () => {
                console.log('Height unit changed:', getHeightUnit());
                updateHeightUnitLabels();
                if (weatherData && lastLat && lastLng) {
                    updateWeatherDisplay(slider.value || 0);
                    if (lastAltitude !== 'N/A') calculateMeanWind();
                }
            });
        });
        updateHeightUnitLabels(); // Initial setup
    }

    // Existing temperatureUnitRadios event listener (unchanged)
    if (temperatureUnitRadios.length > 0) {
        temperatureUnitRadios.forEach(radio => {
            radio.addEventListener('change', () => {
                console.log('Temperature unit changed:', getTemperatureUnit());
                if (weatherData && lastLat && lastLng) {
                    updateWeatherDisplay(slider.value || 0);
                    if (lastAltitude !== 'N/A') calculateMeanWind();
                }
            });
        });
    }

    // Add windSpeedUnitRadios event listener
    if (windSpeedUnitRadios.length > 0) {
        windSpeedUnitRadios.forEach(radio => {
            radio.addEventListener('change', () => {
                console.log('Wind speed unit changed:', getWindSpeedUnit());
                if (weatherData && lastLat && lastLng) {
                    updateWeatherDisplay(slider.value || 0);
                    if (lastAltitude !== 'N/A') calculateMeanWind();
                    updateWindUnitLabels();
                }
            });
        });
        updateWindUnitLabels(); // Initial setup
    }

    //Add time zone listener
    const timeZoneRadios = document.querySelectorAll('input[name="timeZone"]');
    if (timeZoneRadios.length > 0) {
        timeZoneRadios.forEach(radio => {
            radio.addEventListener('change', async () => { // Make this async
                console.log('Time zone changed:', radio.value);
                if (weatherData && lastLat && lastLng) {
                    await updateWeatherDisplay(slider.value || 0); // Await here
                    updateModelRunInfo(); // Already async
                }
            });
        });
    }
    // Existing interpStepSelect event listener (unchanged)
    if (interpStepSelect) {
        interpStepSelect.addEventListener('change', () => {
            console.log('Interpolation step changed:', interpStepSelect.value);
            if (weatherData && lastLat && lastLng) {
                updateWeatherDisplay(slider.value || 0);
                if (lastAltitude !== 'N/A') calculateMeanWind();
            } else {
                Utils.handleError('Please select a position and fetch weather data first.');
            }
        });
    }

    // Existing lowerLimitInput event listener (unchanged)
    if (lowerLimitInput) {
        lowerLimitInput.addEventListener('input', debounce(() => {
            console.log('Lower limit changed:', lowerLimitInput.value);
            if (weatherData && lastLat && lastLng && lastAltitude !== 'N/A') {
                calculateMeanWind();
            } else {
                Utils.handleError('Please select a position and fetch weather data first.');
            }
        }, 300));
    }

    // Existing upperLimitInput event listener (unchanged)
    if (upperLimitInput) {
        upperLimitInput.addEventListener('input', debounce(() => {
            console.log('Upper limit changed:', upperLimitInput.value);
            if (weatherData && lastLat && lastLng && lastAltitude !== 'N/A') {
                calculateMeanWind();
            } else {
                Utils.handleError('Please select a position and fetch weather data first.');
            }
        }, 300));
    }

    // LandingPattern event listener
    const showLandingPatternCheckbox = document.getElementById('showLandingPattern');
    if (showLandingPatternCheckbox) {
        showLandingPatternCheckbox.addEventListener('change', () => {
            console.log('Show landing pattern toggled:', showLandingPatternCheckbox.checked);
            updateLandingPattern();
            if (showLandingPatternCheckbox.checked && weatherData && lastLat && lastLng) {
                recenterMap(); // Ensure the line is visible
            }
        });
    }

    // Existing MutationObserver for recentering map (unchanged)
    const infoElement = document.getElementById('info');
    if (infoElement) {
        const observer = new MutationObserver((mutations) => {
            mutations.forEach((mutation) => {
                if (mutation.type === 'childList' || mutation.type === 'characterData') {
                    setTimeout(recenterMap, 100);
                }
            });
        });
        observer.observe(infoElement, { childList: true, subtree: true, characterData: true });
    }
});<|MERGE_RESOLUTION|>--- conflicted
+++ resolved
@@ -136,11 +136,7 @@
         })
     };
 
-<<<<<<< HEAD
-    // Set OpenTopoMap as the default layer
-=======
     // Add default layer (e.g., OpenTopoMap)
->>>>>>> a72c7fb0
     baseMaps["Esri Street"].addTo(map);
 
     // Add layer control
