--- conflicted
+++ resolved
@@ -3,22 +3,16 @@
     - CapacitorCordova
   - CapacitorCommunityBackgroundGeolocation (1.2.26):
     - Capacitor
-<<<<<<< HEAD
   - CapacitorCordova (7.4.2)
-=======
-  - CapacitorCordova (7.4.3)
->>>>>>> 2cfa1cca
   - CapacitorFilesystem (7.1.4):
     - Capacitor
     - IONFilesystemLib (~> 1.0.1)
   - CapacitorGeolocation (7.1.5):
+    - IONFilesystemLib (~> 1.0.1)
+  - CapacitorGeolocation (7.1.5):
     - Capacitor
     - IONGeolocationLib (= 1.0.1)
-<<<<<<< HEAD
   - CapacitorSplashScreen (7.0.2):
-=======
-  - CapacitorSplashScreen (7.0.3):
->>>>>>> 2cfa1cca
     - Capacitor
   - CapawesomeCapacitorFilePicker (7.2.0):
     - Capacitor
@@ -56,21 +50,12 @@
     :path: "../../node_modules/@capawesome/capacitor-file-picker"
 
 SPEC CHECKSUMS:
-<<<<<<< HEAD
   Capacitor: 9d9e481b79ffaeacaf7a85d6a11adec32bd33b59
   CapacitorCommunityBackgroundGeolocation: 834a8f8eca8ebada8debffe1236e5674b831cead
   CapacitorCordova: 5e58d04631bc5094894ac106e2bf1da18a9e6151
   CapacitorFilesystem: f9bd850c41e048180e5dc0cbb90f2033ede9d2cc
   CapacitorGeolocation: 84f868bea4c2499aebc3bb3a88fd0a508f87ab87
   CapacitorSplashScreen: 157947576b59d913792063a8d442a79e6d283ee5
-=======
-  Capacitor: 28d6c01026a9a3f7156529498ec1f389a2a28dbc
-  CapacitorCommunityBackgroundGeolocation: 750523ec6dd1cc94cf4e2bf7787605106753f73c
-  CapacitorCordova: 435121e81a2df4d0034f0fb11fcefab5104cfdb5
-  CapacitorFilesystem: f9bd850c41e048180e5dc0cbb90f2033ede9d2cc
-  CapacitorGeolocation: 84f868bea4c2499aebc3bb3a88fd0a508f87ab87
-  CapacitorSplashScreen: e388b8e0ed0e982a9d3a40417f478e7a018a8763
->>>>>>> 2cfa1cca
   CapawesomeCapacitorFilePicker: 0f4a913a00e39dd77213449f0d917e92f35a5ca9
   IONFilesystemLib: 89258b8e3e85465da93127d25d7ce37f977e8a6f
   IONGeolocationLib: 20f9d0248a0b5264511fb57a37e25dd2badf797a
