/* =================================================================== */
/* 1. GLOBALE STILE & VARIABLEN
/* =================================================================== */
:root {
    --primary-color: #4da8da;
    --primary-hover-color: #0056b3;
    --text-color: #333;
    --background-light: #ffffff;
    --background-medium: #f0f2f5;
    --border-color: #d9d9d9;
    --font-main: 'Roboto', sans-serif;
    --label-width: 135px;
    --input-width: 70px;
    --grid-columns: var(--label-width) var(--input-width) var(--label-width) var(--input-width) minmax(0, 1fr);
}

html {
    height: 100%;
    overflow: hidden;
    font-size: 13px;
}

body {
    display: grid !important;
    grid-template-rows: auto 1fr auto;
    grid-template-columns: 1fr;
    height: 100%;
    margin: 0;
    padding: 0;
    box-sizing: border-box;
    overflow: hidden;

    /* Makierung und Lupe verhindern */
    -webkit-user-select: none;
    /* Safari, Chrome */
    -moz-user-select: none;
    /* Firefox */
    -ms-user-select: none;
    /* Internet Explorer/Edge */
    user-select: none;
    /* Standard */
    -webkit-touch-callout: none;
    /* Verhindert das Menü (Kopieren, etc.) unter iOS */
}

* {
    font-size: 13px;
    font-family: var(--font-main);
    font-weight: 400;
}

.hidden {
    display: none !important;
}


/* =================================================================== */
/* 2. HAUPT-LAYOUT-CONTAINER
/* =================================================================== */

#map-container {
    grid-row: 2;
    grid-column: 1;
    position: relative;
    overflow: hidden;
    min-height: 0;
}

#map {
    position: absolute !important;
    top: 0 !important;
    left: 0 !important;
    width: 100% !important;
    height: 100% !important;
    margin-top: 0 !important;
    z-index: 0;
}

#slider-container {
    grid-row: 1;
    grid-column: 1;
    position: static !important;
    width: 100%;
    display: flex;
    justify-content: center;
    align-items: center;
    background: rgba(255, 255, 255, 0.9);
    backdrop-filter: blur(5px);
    -webkit-backdrop-filter: blur(5px);
    border-bottom: 1px solid var(--border-color);
    z-index: 2000 !important;
    padding-top: calc(2px + env(safe-area-inset-top));
    padding-left: env(safe-area-inset-left);
    padding-right: env(safe-area-inset-right);
    box-sizing: border-box;
}

#tab-bar {
    grid-row: 3;
    grid-column: 1;
    height: calc(55px + env(safe-area-inset-bottom));
    padding-bottom: env(safe-area-inset-bottom);
    display: flex;
    justify-content: space-around;
    align-items: flex-start;
    padding-top: 20px;
    padding-bottom: 80px;
    background-color: white !important;
    border-top: 1px solid var(--border-color);
    box-sizing: border-box;
    z-index: 1001;
}

#content-panels {
    grid-row: 2;
    grid-column: 1;
    display: none;
    /* Controlled by JS */
    background-color: rgba(249, 249, 249, 0.95);
    backdrop-filter: blur(10px);
    -webkit-backdrop-filter: blur(10px);
    padding: 15px;
    /* Ersetzt das spezifische padding-top und fügt alle Seiten hinzu */
    padding-top: calc(15px + env(safe-area-inset-top));
    padding-bottom: calc(15px + env(safe-area-inset-bottom));
    padding-left: calc(15px + env(safe-area-inset-left));
    padding-right: calc(15px + env(safe-area-inset-right));
    overflow-y: auto;
    box-sizing: border-box;
}

.content-panel {
    padding: 0;
    box-sizing: border-box;
    background-color: transparent;
    backdrop-filter: none;
    -webkit-backdrop-filter: none;
}


/* =================================================================== */
/* 3. WIEDERVERWENDBARE UI-KOMPONENTEN
/* =================================================================== */

/* --- Buttons --- */
.tab-button {
    display: flex;
    flex-direction: column;
    align-items: center;
    justify-content: center;
    /* Zentriert den Inhalt (Icon & Label) */
    background: white !important;
    border: none;
    color: #888888;
    flex-grow: 1;
    transition: color 0.2s ease;
    padding: 4px 0;
    /* Mehr vertikaler Abstand */
    height: 100%;
    /* Nutzt die volle Höhe der Tab-Bar */
    box-sizing: border-box;
}

.tab-button .icon {
    font-size: 24px;
    /* Behält die korrekte Icon-Größe bei */
    line-height: 1;
    /* Verhindert zusätzlichen Zeilenabstand */
    margin-bottom: 2px;
    /* Kleiner Abstand zum Label */
    background: white !important;
}

.tab-button .label {
    font-size: 11px;
    margin-top: 2px;
}

.tab-button:hover {
    background: white;
}

.tab-button.active {
    color: var(--text-color);
}

.btn {
    width: 100%;
    padding: 12px;
    margin: 5px 0;
    font-size: 14px;
    font-weight: bold;
    color: white;
    border: none;
    border-radius: 8px;
    cursor: pointer;
    text-align: center;
    transition: background-color 0.2s ease, opacity 0.2s ease;
}

.btn-primary {
    background-color: #4da8da;
}

.btn-primary:hover {
    background-color: #0056b3;
}

.btn-secondary {
    background-color: #6c757d;
}

.btn-secondary:hover {
    background-color: #5a6268;
}

.btn-danger {
    background-color: #dc3545;
}

.btn-danger:hover {
    background-color: #c82333;
}

/* --- Accordion --- */
.accordion-item {
    background-color: var(--background-light);
    margin-bottom: 10px;
    border-radius: 8px;
    box-shadow: 0 1px 3px rgba(0, 0, 0, 0.1);
    overflow: hidden;
}

.accordion-header {
    width: 100%;
    padding: 15px;
    background-color: var(--primary-color);
    color: white;
    border: none;
    border-bottom: 1px solid var(--border-color);
    cursor: pointer;
    font-size: 16px;
    font-weight: bold;
    text-align: left;
}

.accordion-header:hover {
    background-color: var(--primary-hover-color);
}

.accordion-header::after {
    content: '▼';
    font-size: 12px;
    color: #888;
    transition: transform 0.3s ease;
}

.accordion-header.active::after {
    transform: rotate(180deg);
}

.accordion-content {
    display: none;
    padding: 15px;
    border-top: 1px solid var(--border-color);
}

.accordion-item.active .accordion-content {
    display: flex;
}

.accordion-content ul {
    list-style: none;
    padding: 0;
    margin: 0;
}

.accordion-content li {
    padding: 10px 0;
    border-bottom: 1px solid var(--border-color);
}

.accordion-content li:last-child {
    border-bottom: none;
}


/* --- Settings Grid & Form Elements --- */
.settings-grid {
    display: grid;
    grid-template-columns: auto 1fr;
    gap: 16px 10px;
    align-items: center;
}

.settings-grid label {
    text-align: right;
    font-weight: 500;
}

.settings-grid select,
.settings-grid input,
.settings-grid button {
    width: 100%;
    box-sizing: border-box;
    padding: 8px;
    border-radius: 5px;
    border: 1px solid var(--border-color);
}

.settings-grid button {
    background-color: var(--primary-color);
    color: white;
    font-weight: bold;
    border: none;
    cursor: pointer;
    width: auto;
    justify-self: start;
}

/* --- Custom File Upload Button --- */
.file-upload-wrapper {
    position: relative;
    width: 100%;
}

.file-name-display {
    display: block;
    margin-top: 5px;
    padding: 8px 12px;
    background-color: #f8f9fa;
    border: 1px solid #dee2e6;
    border-radius: 6px;
    font-style: italic;
    color: #6c757d;
    white-space: nowrap;
    overflow: hidden;
    text-overflow: ellipsis;
}

input[type="checkbox"] {
    appearance: none;
    -webkit-appearance: none;
    -moz-appearance: none;
    width: 18px;
    height: 18px;
    border: 2px solid var(--primary-color);
    border-radius: 4px;
    background-color: var(--background-light);
    cursor: pointer;
    position: relative;
    vertical-align: middle;
    transition: background-color 0.2s ease, opacity 0.3s ease;
}

input[type="checkbox"]:not(:checked):hover {
    background-color: #e6f0fa;
}

input[type="checkbox"]:checked::after {
    content: '✔';
    position: absolute;
    top: 50%;
    left: 50%;
    transform: translate(-50%, -50%);
    font-size: 14px;
    font-weight: bold;
    color: var(--primary-color);
}

input[type="checkbox"]:focus {
    outline: none;
    box-shadow: 0 0 0 2px rgba(77, 168, 218, 0.2);
}

input[type="checkbox"][style*="opacity: 0.5"] {
    cursor: not-allowed;
}

input[type="checkbox"][style*="opacity: 1"] {
    cursor: pointer;
}


/* =================================================================== */
/* 4. SPEZIFISCHE PANEL- & ELEMENT-STILE
/* =================================================================== */

/* --- Slider & Model Info --- */
.slider-content-wrapper {
    width: 100%;
    max-width: 400px;
    padding: 0 5px;
    box-sizing: border-box;
    display: flex;
    flex-direction: column;
    align-items: center;
}

.slider-content-wrapper .time-row,
.slider-content-wrapper .model-row {
    display: flex;
    justify-content: space-between;
    align-items: center;
    width: 100%;
    margin-bottom: 5px;
}

.slider-wrapper {
    position: relative;
    width: 100%;
    margin-top: 5px;
    /* Etwas Platz für die Labels unter dem Slider schaffen */
    margin-bottom: 20px; 
}

#slider-labels {
    position: absolute;
    top: 15px; /* Positioniert die Labels unterhalb des Slider-Griffs */
    left: 0;
    right: 0;
    height: 20px;
    pointer-events: none; /* Stellt sicher, dass die Labels nicht die Bedienung des Sliders stören */
}

.slider-label {
    position: absolute;
    top: 0;
    transform: translateX(-50%); /* Zentriert das Label exakt über der Markierung */
    font-size: 10px;
    color: #555;
    white-space: nowrap; /* Verhindert Zeilenumbrüche */
}

#timeSlider {
    -webkit-appearance: none;
    appearance: none;
    width: 100%;
    height: 6px;
    background: #ddd;
    border-radius: 3px;
    outline: none;
    margin: 5px 0;
}

#timeSlider::-webkit-slider-thumb {
    -webkit-appearance: none;
    appearance: none;
    width: 16px;
    height: 16px;
    background: var(--primary-color);
    border-radius: 50%;
    cursor: pointer;
    box-shadow: 0 0 2px rgba(0, 0, 0, 0.3);
}

#timeSlider::-moz-range-thumb {
    width: 16px;
    height: 16px;
    background: var(--primary-color);
    border-radius: 50%;
    cursor: pointer;
    border: none;
    box-shadow: 0 0 2px rgba(0, 0, 0, 0.3);
}

#timeSlider::-webkit-slider-runnable-track,
#timeSlider::-moz-range-track {
    background: #ddd;
    border-radius: 3px;
}

#autoupdateToggle label {
    font-size: 24px;
    color: var(--primary-color);
    font-weight: bold;
    cursor: pointer;
    line-height: 1;
    padding-bottom: 4px;
}

#selectedTime,
#modelLabel {
    font-size: 14px;
    color: var(--text-color);
}

#modelSelect {
    font-size: 14px;
    padding: 4px;
    border-radius: 4px;
    border: 1px solid var(--border-color);
}

#modelInfoButton {
    padding: 0 !important;
    min-width: 0 !important;
    background: transparent;
    border: 1px solid #555;
    color: var(--text-color);
    width: 20px;
    height: 20px;
    border-radius: 50%;
    font-size: 13px;
    font-weight: bold;
    font-family: 'Times New Roman', Times, serif;
    cursor: pointer;
    transition: background-color 0.2s ease;
    flex-shrink: 0;
    display: inline-flex;
    justify-content: center;
    align-items: center;
    margin-left: 8px;
}

#modelInfoButton:hover {
    background: #f0f0f0;
}

#model-row {
    position: relative;
    margin: 5px 10px 5px 10px;
}


/* --- Data Panel & Weather Table --- */
#meanWindControls,
#controls-row {
    display: grid;
    grid-template-columns: repeat(auto-fit, minmax(140px, 1fr));
    gap: 10px 15px;
    align-items: center;
    padding: 10px 0;
    border-top: 1px solid #eee;
}

#meanWindControls label,
#controls-row label {
    font-weight: 500;
    color: #4b5563;
    text-align: left;
    white-space: nowrap;
}

#meanWindControls input,
#controls-row select,
#controls-row input {
    width: 90%;
    padding: 8px;
    border: 1px solid #d1d5db;
    border-radius: 6px;
}

#meanWindResult {
    grid-column: 1 / -1;
    font-size: 16px !important;
    font-weight: bold;
    color: var(--primary-color);
    text-align: center;
    padding-top: 5px;
}

#weather-table-container table {
    border-collapse: collapse;
    width: 100%;
    font-size: 13px;
    box-shadow: 0 2px 5px rgba(0, 0, 0, 0.1);
    table-layout: fixed;
}

#weather-table-container th {
    background: linear-gradient(to bottom, #f0f4f8, #d9e2ec);
    color: var(--text-color);
    font-weight: bold;
    padding: 6px 8px;
    border: 1px solid var(--text-color);
    text-align: center;
    vertical-align: middle;
}

#weather-table-container td {
    padding: 2px;
    border: 1px solid var(--text-color);
    text-align: center;
    vertical-align: middle;
}

#weather-table-container tr:nth-child(even),
#weather-table-container tr:nth-child(odd),
#weather-table-container tr:hover {
    background: none !important;
}

/* === NEU: Farbkodierung für Wolkenbedeckung === */
#weather-table-container tr.cloud-cover-clear { /* 0-10% */
    background: #e3f2fd !important; /* Sehr helles Blau */
}
#weather-table-container tr.cloud-cover-few { /* 11-30% */
    background: hsl(205, 36%, 86%)!important; /* Helles Blau */
}
#weather-table-container tr.cloud-cover-scattered { /* 31-60% */
    background: #e0e0e0 !important; /* Helles Grau */
}
#weather-table-container tr.cloud-cover-broken { /* 61-90% */
    background: #b0bec5 !important; /* Mittelgrau */
}
#weather-table-container tr.cloud-cover-overcast { /* 91-100% */
    background: #78909c !important; /* Dunkelgrau */
    color: white !important; /* Hellerer Text für besseren Kontrast */
}

#weather-table-container tr.wind-low td {
    border: 2px solid lightblue !important;
}

#weather-table-container tr.wind-moderate td {
    border: 2px solid lightgreen !important;
}

#weather-table-container tr.wind-high td {
    border: 2px solid #f5f34f !important;
}

#weather-table-container tr.wind-very-high td {
    border: 2px solid #ffcccc !important;
}

/* === Wind Spider Styles === */
#windspinne-container {
    position: relative; /* Wichtig für die Positionierung des Canvas */
    width: 100%;
    max-width: 350px; /* Etwas kleiner für mobile Ansicht */
    margin: 20px auto;
    aspect-ratio: 0.9 / 1; /* Erzwingt, dass der Container quadratisch ist */
}

#windspinne-container canvas {
    position: absolute;
    top: 0;
    left: 0;
    width: 100%;
    height: 100%;
}

.windspinne-legend {
    display: flex;
    justify-content: center;
    align-items: center;
    gap: 1rem; /* Kleinerer Abstand für mobile Ansicht */
    margin-top: 1rem;
    padding: 0.5rem;
    flex-wrap: wrap;
}

.legend-item {
    display: flex;
    align-items: center;
    font-size: 0.8rem; /* Kleinere Schrift für mobile Ansicht */
}

.legend-color-box {
    width: 14px;
    height: 14px;
    margin-right: 6px;
    border: 1px solid #ccc;
    border-radius: 3px;
}

/* --- Search Panel --- */
.search-bar-container {
    position: relative;
    margin-bottom: 15px;
}

.search-bar-container .search-icon {
    position: absolute;
    left: 12px;
    top: 50%;
    transform: translateY(-50%);
    font-size: 18px;
    color: #888;
    pointer-events: none;
}

#locationSearchInput {
    width: 100%;
    padding: 12px 15px 12px 40px;
    border-radius: 8px;
    border: 1px solid var(--border-color);
    font-size: 14px;
    box-sizing: border-box;
}

#locationSearchInput:focus {
    border-color: var(--primary-color);
    box-shadow: 0 0 5px rgba(77, 168, 218, 0.5);
    outline: none;
}

.location-results-container {
    max-height: calc(100% - 120px);
    overflow-y: auto;
    -webkit-overflow-scrolling: touch;
}

#panel-search:not(.hidden) #locationResults {
    display: block !important;
}

#locationResults {
    display: none;
    width: 100%;
    max-height: calc(100% - 120px);
    overflow-y: auto;
    -webkit-overflow-scrolling: touch;
}

.search-section {
    background: white;
    border-radius: 8px;
    box-shadow: 0 1px 3px rgba(0, 0, 0, 0.05);
    margin-bottom: 15px;
    overflow: hidden;
}

.search-section h5,
.results-heading {
    padding: 10px 15px;
    margin: 0;
    color: var(--primary-color);
    background-color: #f7f7f7;
    border-bottom: 1px solid #f0f0f0;
    font-size: 14px;
    font-weight: bold;
    list-style-type: none;
}

.search-section ul {
    list-style: none;
    padding: 0;
    margin: 0;
}

.search-item {
    display: flex;
    align-items: center;
    padding: 12px 15px;
    border-bottom: 1px solid var(--border-color);
    cursor: pointer;
    transition: background-color 0.2s ease;
    min-height: 48px;
}

.search-item:last-child {
    border-bottom: none;
}

.search-item:hover {
    background-color: #f9f9f9;
}

.search-item-icon {
    font-size: 20px;
    margin-right: 15px;
    color: #888;
    width: 24px;
    text-align: center;
}

.search-item-text {
    flex-grow: 1;
}

.search-item-text .name {
    font-weight: bold;
    color: var(--text-color);
}

.search-item-text .details {
    font-size: 12px;
    color: #777;
}

.search-item-actions {
    margin-left: auto;
    display: flex;
    align-items: center;
}

.search-item-actions button {
    background: none;
    border: none;
    font-size: 24px;
    color: #ccc;
    cursor: pointer;
    padding: 5px;
}

.search-item-actions button.is-favorite {
    color: #f3d131;
}

.search-item-actions button.delete-btn:hover {
    color: #e74c3c;
}

.search-item-actions button.home-toggle {
    opacity: 0.3; /* Inaktive Haus-Icons sind blass */
    transition: opacity 0.2s ease-in-out; /* Sanfter Übergang */
}

.search-item-actions button.home-toggle.is-home {
    opacity: 1.0; /* Das aktive Home-Icon hat volle Deckkraft */
}

.clear-icon {
    position: absolute;
    right: 12px;
    top: 50%;
    transform: translateY(-50%);
    font-size: 18px;
    color: #888;
    cursor: pointer;
    width: 24px;
    height: 24px;
    display: flex;
    justify-content: center;
    align-items: center;
    border-radius: 50%;
    transition: background-color 0.2s ease;
}

.clear-icon:hover {
    background: #f0f0f0;
}

/* --- Dashboard --- */
.dashboard-grid {
    display: grid;
    grid-template-rows: 0.75fr 0.75fr 0.6fr 0.6fr 0.4fr;
    gap: 10px;
    height: 100%;
    padding: 10px 0;
    box-sizing: border-box;
}

.dashboard-card {
    background-color: #000000;
    color: #00FF00;
    border-radius: 10px;
    padding: 10px;
    display: flex;
    flex-direction: column;
    justify-content: center;
    align-items: center;
    font-family: 'Courier New', Courier, monospace;
    text-align: center;
    border: 2px solid #00FF00;
    box-shadow: 0 0 10px rgba(0, 255, 0, 0.5);
}

.card-label {
    font-size: 1.2rem;
    text-transform: uppercase;
    opacity: 0.8;
    margin-bottom: 5px;
}

.card-value {
    font-size: 4rem;
    font-weight: bold;
    line-height: 1;
}

.card-unit {
    font-size: 1.2rem;
    margin-top: 5px;
    opacity: 0.8;
}

.dashboard-row-split {
    display: grid;
    grid-template-columns: 1fr 1fr;
    gap: 10px;
}

.dashboard-row-split .dashboard-card {
    padding: 5px;
}

.dashboard-row-split .card-label {
    font-size: 1rem;
}

.dashboard-row-split .card-value {
    font-size: 3rem;
}

.dashboard-row-split .card-unit {
    font-size: 1rem;
}

#dashboard-glide-current {
    transition: color 0.5s ease-in-out;
}

.glide-good {
    color: #28a745 !important;
}

.glide-ok {
    color: #ffc107 !important;
}

.glide-bad {
    color: #dc3545 !important;
}

#auto-record-card,
#manual-record-card {
    background-color: var(--text-color);
    border: 2px solid #555;
    box-shadow: none;
    justify-content: center;
}

.arm-button {
    width: 100%;
    height: 100%;
    font-size: 1.5rem;
    font-weight: bold;
    border: 2px solid #ffc107;
    background-color: transparent;
    color: #ffc107;
    border-radius: 10px;
    cursor: pointer;
    transition: all 0.3s ease;
}

.arm-button:hover {
    background-color: #ffc107;
    color: #000;
}

.arm-button.armed {
    border-color: #28a745;
    background-color: #28a745;
    color: white;
    cursor: default;
}

.arm-button.recording {
    border-color: #dc3545;
    background-color: #dc3545;
    color: white;
    animation: pulse 1.5s infinite;
}

#manual-recording-button {
    border-color: #007bff;
    color: #007bff;
}

#manual-recording-button:hover {
    background-color: #007bff;
    color: white;
}

#manual-recording-button.recording {
    border-color: #17a2b8;
    background-color: #17a2b8;
    color: white;
    animation: pulse-blue 1.5s infinite;
}

/* Fügen Sie diesen Block am Ende des Abschnitts "Dashboard" hinzu */
.dashboard-toggle {
    display: flex;
    justify-content: center;
    margin-bottom: 15px;
    background-color: #e9ecef;
    border-radius: 8px;
    padding: 4px;
}

.toggle-btn {
    flex: 1;
    padding: 10px;
    background-color: transparent;
    border: none;
    border-radius: 6px;
    font-size: 14px;
    font-weight: bold;
    color: #495057;
    cursor: pointer;
    transition: background-color 0.3s, color 0.3s;
}

.toggle-btn.active {
    background-color: var(--primary-color);
    color: white;
    box-shadow: 0 2px 4px rgba(0, 0, 0, 0.1);
}

.dashboard-grid-jm {
    display: grid;
    grid-template-columns: 1fr 1fr;
    gap: 15px;
}

.dashboard-grid-jm .dashboard-item {
    background-color: var(--background-medium);
    padding: 10px;
    border-radius: 6px;
    text-align: center;
}

.dashboard-grid-jm .span-2 {
    grid-column: 1 / -1;
}

.dashboard-grid-jm .dashboard-label {
    font-size: 12px;
    color: #666;
    text-transform: uppercase;
    margin-bottom: 5px;
}

.dashboard-grid-jm .dashboard-value {
    font-size: 18px;
    font-weight: bold;
    color: var(--text-color);
}

.dashboard-grid-jm .accuracy-item .dashboard-value {
    font-size: 14px;
    font-weight: normal;
}

.vario-climb {
    color: #28a745 !important; /* Grün für Steigen */
}

.vario-descent {
    color: #dc3545 !important; /* Rot für Sinken */
}

.jml-target-toggle {
    margin-top: 15px;
}

/* --- Track Upload --- */
#track-upload>div:first-child {
    position: relative;
    margin: 5px 10px 0 10px;
}

#track-upload .btn {
    width: auto;
    /* Verhindert, dass die Buttons die volle Spaltenbreite einnehmen */
    justify-self: start;
    /* Richtet die Buttons links in ihrer Grid-Spalte aus */
}

.info-icon {
    background: transparent;
    border: 1px solid #555;
    color: var(--text-color);
    width: 20px;
    height: 20px;
    border-radius: 50%;
    font-size: 13px;
    font-weight: bold;
    font-family: 'Times New Roman', Times, serif;
    cursor: pointer;
    transition: background-color 0.2s ease;
    flex-shrink: 0;
    display: inline-flex;
    justify-content: center;
    align-items: center;
    margin-left: 8px;
    line-height: 18px;
}

.info-icon:hover {
    background: #f0f0f0;
}


/* --- Landing Pattern --- */
#customLandingDirection {
    width: 60px;
    padding: 2px;
}


/* =================================================================== */
/* 5. LEAFLET & KARTEN-STILE
/* =================================================================== */

/* NEU: Verhindert die Textauswahl/Lupenfunktion auf der Karte bei langem Drücken unter iOS */
#map-container,
#map {
    -webkit-user-select: none;
    /* Safari, Chrome */
    -moz-user-select: none;
    /* Firefox */
    -ms-user-select: none;
    /* Internet Explorer/Edge */
    user-select: none;
    /* Standard */
    -webkit-touch-callout: none;
    /* Verhindert das Menü (Kopieren, etc.) unter iOS */
}

.leaflet-control-container {
    z-index: 1010 !important;
}

.leaflet-control-container .leaflet-top {
    /* Fügt den oberen Sicherheitsabstand hinzu */
    top: calc(10px + env(safe-area-inset-top));
}

.leaflet-control-container .leaflet-bottom {
<<<<<<< HEAD
    /* Fügt den unteren Sicherheitsabstand hinzu */
    bottom: calc(10px + env(safe-area-inset-bottom));
=======
    bottom: 5px;
>>>>>>> 2cfa1cca
}

.leaflet-control-coordinates,
.leaflet-control-scale-line,
.leaflet-control-attribution a,
.leaflet-control-attribution {
    color: var(--text-color);
    text-shadow: 0 0 5px white, 0 0 3px white;
    font-weight: bold;
}

.leaflet-popup-content-wrapper {
    padding: 0.5px;
    border-radius: 5px;
    word-wrap: break-word;
}

.leaflet-popup-content {
    font-size: 13px;
    font-family: var(--font-main);
    line-height: 1.0;
}

.leaflet-tooltip {
    z-index: 800 !important;
    background-color: white;
    padding: 2px;
    pointer-events: none;
}

.leaflet-bottom .leaflet-control-scale {
    margin-bottom: 5px !important;
    margin-left: 5px;
    z-index: 1000 !important;
    background-color: rgba(255, 255, 255, 0.8);
    padding: 2px 5px;
    border-radius: 4px;
}

.leaflet-bottom .leaflet-control-attribution {
    margin-bottom: 5px !important;
    margin-right: 5px;
    background-color: rgba(255, 255, 255, 0.8);
    padding: 2px 5px;
    font-size: 11px;
    z-index: 900 !important;
    white-space: normal;
    max-width: 60%;
    text-align: right;
}

.leaflet-control-live-position {
    position: absolute;
    right: 0px;
    bottom: calc(50px + env(safe-area-inset-bottom)) !important;
    z-index: 1000 !important;
    font-size: 12px;
    line-height: 1.4;
    background: rgba(255, 255, 255, 0.8) !important;
    padding: 10px;
    border: 1px solid rgba(0, 0, 0, 0.2);
    border-radius: 4px;
    box-shadow: rgba(0, 0, 0, 0.2);
    max-width: 300px;
    pointer-events: none;
}

/* --- Live Marker --- */
.live-marker-container {
    background: transparent;
    border: none;
}

.live-marker-wrapper {
    width: 24px;
    height: 24px;
    display: flex;
    justify-content: center;
    align-items: center;
    transition: transform 0.3s ease-out;
}

.live-marker-dot {
    width: 14px;
    height: 14px;
    background-color: #007bff;
    border-radius: 50%;
    border: 2px solid white;
    box-shadow: 0 0 6px rgba(0, 0, 0, 0.6);
}

.live-marker-arrow {
    width: 0;
    height: 0;
    border-left: 6px solid transparent;
    border-right: 6px solid transparent;
    border-bottom: 10px solid #007bff;
    position: absolute;
    top: -1px;
    left: 50%;
    transform: translateX(-50%);
}

/* --- Leaflet Panes --- */
.leaflet-container {
    z-index: 1;
}

.leaflet-overlay-pane {
    z-index: 400;
    pointer-events: none;
}

.leaflet-marker-pane {
    z-index: 600;
    pointer-events: auto;
}

.leaflet-popup-pane {
    z-index: 700;
    pointer-events: auto;
}

.leaflet-overlay-pane>*,
.leaflet-marker-pane>*,
.leaflet-popup-pane>* {
    pointer-events: auto;
}

/* --- HARP Marker --- */
.harp-marker {
    background: transparent;
}


/* =================================================================== */
/* 6. SPEZIFISCHE ELEMENT-STILE
/* =================================================================== */

/* --- Crosshair --- */
#crosshair {
    position: absolute;
    top: 50%;
    left: 50%;
    width: 16px;
    height: 16px;
    transform: translate(-50%, -50%);
    pointer-events: none;
    z-index: 999 !important;
    display: none;
}

.touch-device #crosshair {
    display: block;
}

#crosshair::before,
#crosshair::after {
    content: '';
    position: absolute;
    background-color: var(--text-color);
    box-shadow: 0 0 2px rgba(255, 255, 255, 0.8);
}

#crosshair::before {
    left: 50%;
    top: 0;
    width: 2px;
    height: 100%;
    transform: translateX(-50%);
}

#crosshair::after {
    top: 50%;
    left: 0;
    height: 2px;
    width: 100%;
    transform: translateY(-50%);
}

/* --- Tooltips & Labels --- */
.wind-tooltip {
    background: rgba(255, 255, 255, 0.8);
    border: none;
    border-radius: 3px;
    padding: 2px;
    font-size: 12px;
    white-space: nowrap;
}

.cutaway-tooltip {
    background-color: rgba(255, 255, 255, 0.8);
    border: 1px solid red;
    border-radius: 3px;
    padding: 5px;
    font-size: 12px;
    white-space: nowrap;
}

.ensemble-tooltip {
    background-color: rgba(255, 255, 255, 0.9);
    color: var(--text-color);
    border: 1px solid var(--border-color);
    border-radius: 3px;
    padding: 5px 8px;
    font-size: 12px;
    white-space: nowrap;
    box-shadow: 0 1px 3px rgba(0, 0, 0, 0.2);
}

.isoline-label {
    background: rgba(255, 255, 255, 0.7) !important;
    color: blue !important;
    font-weight: bold;
    border: none;
    border-radius: 3px;
    padding: 0;
    line-height: 1 !important;
    text-align: center;
    overflow: hidden !important;
    z-index: 2100 !important;
    pointer-events: none !important;
}

.isoline-label span {
    margin: 0 !important;
    padding: 0 !important;
    display: inline-block;
}

.isoline-label-small {
    width: 30px !important;
    height: 12px !important;
}

.isoline-label-large {
    width: 40px !important;
    height: 14px !important;
}

.leaflet-measure-label {
    position: absolute;
    font: 10px Arial, Helvetica, sans-serif;
    background-color: rgba(255, 255, 170, 0.7);
    color: black;
    padding: 2px;
    border-radius: 3px;
    box-shadow: 1px 1px 4px #888;
    white-space: nowrap;
    text-align: right;
    pointer-events: none;
    display: none;
    z-index: 9000;
}

.bold-distance {
    font-weight: bold !important;
}

/* --- Favorite Marker --- */
.favorite-marker-icon {
    color: #FFD700;
    font-size: 16px;
    font-weight: bold;
    text-shadow: 1px 1px 2px rgba(0, 0, 0, 0.6);
    text-align: center;
    line-height: 24px;
}

/* Styling für einheitliche Sektions-Überschriften innerhalb von Listen */
.list-header {
    display: block;
    /* Stellt sicher, dass das Element die volle Breite einnimmt */
    padding: 10px 15px;
    margin: 0 -15px 10px -15px;
    /* Hebt den seitlichen Abstand des Eltern-Containers auf */
    color: var(--primary-color);
    background-color: #f7f7f7;
    border-bottom: 1px solid #f0f0f0;
    border-top: 1px solid #f0f0f0;
    /* Fügt eine obere Linie für bessere Abgrenzung hinzu */
    font-size: 14px;
    font-weight: bold;
}

/* === ANZEIGE FÜR GEOMAN-MESSWERKZEUG === */
.leaflet-measure-label {
    position: absolute;
    /* Wichtig für die Positionierung auf der Karte */
    font: 9px 'Roboto', sans-serif;
    font-weight: bold;
    background-color: rgba(210, 251, 186, 0.9);
    /* Heller, leicht gelblicher Hintergrund */
    color: #333;
    padding: 5px 8px;
    border-radius: 4px;
    border: 1px solid var(--border-color);
    box-shadow: 0 2px 5px rgba(0, 0, 0, 0.2);
    white-space: nowrap;
    /* Verhindert Zeilenumbrüche */
    text-align: left;
    pointer-events: none;
    /* Sorgt dafür, dass das Label keine Klicks abfängt */
    display: none;
    /* Wird per JavaScript auf 'block' gesetzt, wenn die Messung beginnt */
    z-index: 9000;
    /* Stellt sicher, dass es über fast allem anderen liegt */
}

/* Stil für die hervorgehobene Distanz-Anzeige */
.bold-distance {
    font-weight: bold !important;
}

/* === ZUSÄTZLICHE STILE FÜR PERMANENTE GEOMAN-LABELS === */
.geoman-permanent-label {
    background: rgba(255, 255, 224, 0.9);
    border: 1px solid var(--border-color);
    border-radius: 4px;
    padding: 5px 8px;
    box-shadow: 0 1px 3px rgba(0, 0, 0, 0.2);
    min-width: 50px;
    font-size: 9px;
    line-height: 1;
}

/* NEU: Diese Regel steuert gezielt den Text im Label */
.geoman-permanent-label div {
    font-size: 9px;
    /* Hier können Sie die Schriftgröße jetzt anpassen */
    font-weight: normal;
    text-align: left;
    line-height: 1;
    /* Verbessert den Zeilenabstand */
    color: var(--text-color);
}

/* Leere Klasse, um Leaflet-Standardstile zu vermeiden */
.geoman-label-container {}


/* =================================================================== */
/* 7. MODALE & POPUPS
/* =================================================================== */

.modal {
    position: fixed;
    top: 0;
    left: 0;
    width: 100%;
    height: 100%;
    background: rgba(0, 0, 0, 0.5);
    z-index: 10000;
    display: flex;
    justify-content: center;
    align-items: center;
}

.modal-content {
    background: white;
    padding: 20px;
    border-radius: 5px;
    box-shadow: 0 2px 10px rgba(0, 0, 0, 0.3);
    text-align: center;
    width: 300px;
}

.modal-buttons {
    margin-top: 15px;
}

.modal-buttons button {
    margin: 0 10px;
    padding: 5px 15px;
}

.save-favorite-btn {
    width: 100%;
    max-width: 400px;
    padding: 10px;
    margin: 10px 0;
    background-color: var(--primary-color);
    color: white;
    font-size: 14px;
    font-weight: bold;
    border: none;
    border-radius: 8px;
    cursor: pointer;
    transition: background-color 0.2s ease;
}

.save-favorite-btn:hover {
    background-color: var(--primary-hover-color);
}

.favorite-modal {
    position: fixed;
    top: 0;
    left: 0;
    right: 0;
    bottom: 0;
    background: rgba(0, 0, 0, 0.5);
    display: flex;
    align-items: center;
    justify-content: center;
    z-index: 3000;
}

.favorite-modal-content {
    background: white;
    padding: 20px;
    border-radius: 8px;
    width: 80%;
    max-width: 400px;
    box-shadow: 0 4px 12px rgba(0, 0, 0, 0.15);
}

.favorite-modal-content h3 {
    margin: 0 0 10px;
    font-size: 16px;
    color: var(--text-color);
}

#favoriteNameInput {
    width: 100%;
    padding: 10px;
    margin-bottom: 10px;
    border: 1px solid var(--border-color);
    border-radius: 5px;
    font-size: 14px;
    box-sizing: border-box;
}

.favorite-modal-actions {
    display: flex;
    justify-content: flex-end;
    gap: 10px;
}

.modal-btn {
    padding: 8px 16px;
    font-size: 14px;
    border: none;
    border-radius: 5px;
    cursor: pointer;
}

.modal-btn:not(.cancel) {
    background-color: var(--primary-color);
    color: white;
}

.modal-btn.cancel {
    background-color: #ccc;
    color: var(--text-color);
}

.modal-btn:hover {
    opacity: 0.9;
}

.info-popup {
    display: none;
    position: absolute;
    bottom: calc(100% + 5px);
    left: 50%;
    transform: translateX(-50%);
    width: 120px;
    height: auto;
    text-align: center;
    padding: 10px;
    background: white;
    border: 1px solid var(--border-color);
    border-radius: 8px;
    box-shadow: 0 4px 12px rgba(0, 0, 0, 0.15);
    z-index: 2000;
    font-size: 13px;
    color: var(--text-color);
    line-height: 1.4;
    min-height: 40px;
    max-height: 300px;
}

.info-popup::after {
    content: '';
    position: absolute;
    top: 100%;
    left: 50%;
    transform: translateX(-50%);
    border-width: 6px;
    border-style: solid;
    border-color: white transparent transparent transparent;
}

#snackbar {
    visibility: hidden;
    min-width: 250px;
    background-color: var(--text-color);
    color: var(--background-light);
    text-align: center;
    border-radius: 8px;
    padding: 16px;
    position: absolute;
    z-index: 2010;
    bottom: calc(55px + env(safe-area-inset-bottom) + 10px);
    left: 50%;
    transform: translateX(-50%) translateY(200%);
    opacity: 0;
    font-size: 1rem;
    box-shadow: 0 4px 8px rgba(0, 0, 0, 0.2);
    transition: visibility 0s, opacity 0.5s, transform 0.5s ease-in-out;
}

#snackbar.show {
    visibility: visible;
    transform: translateX(-50%) translateY(0);
    opacity: 1;
}

#snackbar.success {
    background-color: #4CAF50;
}

#snackbar.error {
    background-color: #f44336;
}

#snackbar.warning {
    background-color: #fff3cd;
    color: #856404;
}

#progress-snackbar {
    visibility: hidden;
    position: absolute;
    bottom: calc(55px + env(safe-area-inset-bottom) + 80px);
    left: 50%;
    transform: translateX(-50%) translateY(200%);
    background-color: #3f51b5;
    color: white;
    padding: 14px;
    border-radius: 8px;
    box-shadow: 0 4px 10px rgba(0, 0, 0, 0.25);
    z-index: 2011;
    display: flex;
    align-items: center;
    gap: 12px;
    min-width: 280px;
    box-sizing: border-box;
    opacity: 0;
    transition: visibility 0s, opacity 0.4s ease-in-out, transform 0.4s ease-in-out;
}

#progress-snackbar.show {
    visibility: visible;
    opacity: 1;
    transform: translateX(-50%) translateY(0);
}

.progress-snackbar-content {
    flex-grow: 1;
    display: flex;
    flex-direction: column;
    gap: 5px;
}

.progress-snackbar-text {
    font-size: 0.95rem;
    text-align: center;
}

.progress-bar-container {
    width: 100%;
    height: 6px;
    background-color: rgba(255, 255, 255, 0.3);
    border-radius: 3px;
    overflow: hidden;
}

.progress-bar {
    width: 0%;
    height: 100%;
    background-color: var(--background-light);
    border-radius: 3px;
    transition: width 0.3s ease-in-out;
}

#progress-snackbar .cancel-button {
    background: transparent;
    border: 1px solid white;
    color: white;
    border-radius: 5px;
    padding: 5px 10px;
    font-size: 0.9rem;
    cursor: pointer;
}

#offline-indicator {
    visibility: hidden;
    opacity: 0;
    transform: translateY(-100%);
    position: absolute;
    top: 100px;
    left: 0;
    right: 0;
    background-color: #fff3cd;
    color: #856404;
    text-align: center;
    padding: 8px;
    font-size: 0.9rem;
    font-weight: 500;
    z-index: 2010;
    box-shadow: 0 2px 4px rgba(0, 0, 0, 0.1);
    transition: visibility 0s, opacity 0.3s ease-out, transform 0.3s ease-out;
}

#offline-indicator.show {
    visibility: visible;
    opacity: 1;
    transform: translateY(0);
}

#loading {
    position: fixed;
    top: 50%;
    left: 50%;
    transform: translate(-50%, -50%);
    display: none;
    flex-direction: column;
    align-items: center;
    justify-content: center;
    background: rgba(255, 255, 255, 0.9);
    padding: 20px;
    border-radius: 10px;
    box-shadow: 0 2px 10px rgba(0, 0, 0, 0.1);
    z-index: 1000;
}

#loading .spinner {
    width: 40px;
    height: 40px;
    border: 4px solid #f3f3f3;
    border-top: 4px solid #3498db;
    border-radius: 50%;
    animation: spin 1s linear infinite, pulse 1.5s ease-in-out infinite;
}

#loading p {
    margin-top: 10px;
    font-size: 13px;
    color: var(--text-color);
    font-family: Roboto, sans-serif;
}


/* =================================================================== */
/* 8. ANIMATIONEN
/* =================================================================== */

@keyframes spin {
    0% {
        transform: rotate(0deg);
    }

    100% {
        transform: rotate(360deg);
    }
}

@keyframes pulse {
    0% {
        box-shadow: 0 0 0 0 rgba(220, 53, 69, 0.7);
    }

    70% {
        box-shadow: 0 0 10px 15px rgba(220, 53, 69, 0);
    }

    100% {
        box-shadow: 0 0 0 0 rgba(220, 53, 69, 0);
    }
}

@keyframes pulse-blue {
    0% {
        box-shadow: 0 0 0 0 rgba(23, 162, 184, 0.7);
    }

    70% {
        box-shadow: 0 0 10px 15px rgba(23, 162, 184, 0);
    }

    100% {
        box-shadow: 0 0 0 0 rgba(23, 162, 184, 0);
    }
}

/* =================================================================== */
/* 9. WIEDERHERGESTELLTE STILE FÜR TRACK-UPLOAD
/* =================================================================== */

#track-upload input[type="file"] {
    display: block;
    /* Macht das Element sichtbar */
    width: 100%;
    /* Nimmt die volle Breite ein */
    padding: 12px;
    margin-top: 5px;
    font-size: 14px;
    color: var(--text-color);
    background-color: #f0f2f5;
    /* Leichter Hintergrund zur Abhebung */
    border: 1px solid var(--border-color);
    border-radius: 8px;
    cursor: pointer;
    /* Zeigt an, dass das Element klickbar ist */
    transition: background-color 0.2s ease;
}

#track-upload input[type="file"]:hover {
    background-color: #e6e8eb;
    /* Leichte Farbänderung beim Darüberfahren */
}

/* === GEOMAN TOOLBAR SICHTBARKEITS-FIX === */
/* Stellt sicher, dass die Geoman Toolbar immer sichtbar und klickbar ist */
.leaflet-pm-toolbar {
    display: block !important;
    visibility: visible !important;
    opacity: 1 !important;
    z-index: 2000 !important;
    /* Stellt sicher, dass sie über anderen Elementen liegt */
}

.pm-textarea{
    text-align: center !important;
    padding-left: 0 !important;
}<|MERGE_RESOLUTION|>--- conflicted
+++ resolved
@@ -1123,12 +1123,8 @@
 }
 
 .leaflet-control-container .leaflet-bottom {
-<<<<<<< HEAD
     /* Fügt den unteren Sicherheitsabstand hinzu */
     bottom: calc(10px + env(safe-area-inset-bottom));
-=======
-    bottom: 5px;
->>>>>>> 2cfa1cca
 }
 
 .leaflet-control-coordinates,
